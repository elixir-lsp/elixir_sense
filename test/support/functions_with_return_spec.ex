defmodule ElixirSenseExample.FunctionsWithReturnSpec do
  defstruct [:abc]

  @type t :: %ElixirSenseExample.FunctionsWithReturnSpec{
          abc: %{key: nil}
        }
  @type x :: %{required(:abc) => atom_1, optional(:cde) => atom_1}
  @type atom_1 :: :asd
  @type num :: number

  @spec f01() :: Abc.non_existing()
  def f01(), do: :ok

  @spec f02() :: atom_1
  def f02(), do: :ok

  @spec f03() :: num
  def f03(), do: :ok

  @spec f1() :: t
  def f1(), do: :ok

  @spec f2() :: x
  def f2(), do: :ok

  @spec f3() :: ElixirSenseExample.FunctionsWithReturnSpec.Remote.t()
  def f3(), do: :ok

  @spec f4() :: ElixirSenseExample.FunctionsWithReturnSpec.Remote.x()
  def f4(), do: :ok

  @spec f5() :: %ElixirSenseExample.FunctionsWithReturnSpec{}
  def f5(), do: :ok

  @spec f6() :: %{abc: atom}
  def f6(), do: :ok

  @spec f7() :: %{abc: atom}
  @spec f7() :: nil
  def f7(), do: :ok

  @spec f71(integer) :: %{abc: atom}
  @spec f71(boolean) :: %{abc: atom}
<<<<<<< HEAD
  def f71(_), do: :ok
=======
  def f71(_x), do: :ok
>>>>>>> d4ebdcb6

  @spec f8() :: %{abc: atom} | nil
  def f8(), do: :ok

  @spec f9(a) :: %{abc: atom} when a: integer
<<<<<<< HEAD
  def f9(_), do: :ok
=======
  def f9(_a), do: :ok
>>>>>>> d4ebdcb6

  @spec f91() :: a when a: %{abc: atom}
  def f91(), do: :ok

  @spec f10(integer, integer, any) :: String
<<<<<<< HEAD
  def f10(_ \\ 0, _ \\ 0, _), do: String
=======
  def f10(_a \\ 0, _b \\ 0, _c), do: String
>>>>>>> d4ebdcb6
end

defmodule ElixirSenseExample.FunctionsWithReturnSpec.Remote do
  defstruct [:abc]
  @type t :: %ElixirSenseExample.FunctionsWithReturnSpec.Remote{}
  @type x :: %{abc: atom}
end<|MERGE_RESOLUTION|>--- conflicted
+++ resolved
@@ -41,31 +41,22 @@
 
   @spec f71(integer) :: %{abc: atom}
   @spec f71(boolean) :: %{abc: atom}
-<<<<<<< HEAD
-  def f71(_), do: :ok
-=======
+
   def f71(_x), do: :ok
->>>>>>> d4ebdcb6
 
   @spec f8() :: %{abc: atom} | nil
   def f8(), do: :ok
 
   @spec f9(a) :: %{abc: atom} when a: integer
-<<<<<<< HEAD
-  def f9(_), do: :ok
-=======
+
   def f9(_a), do: :ok
->>>>>>> d4ebdcb6
 
   @spec f91() :: a when a: %{abc: atom}
   def f91(), do: :ok
 
   @spec f10(integer, integer, any) :: String
-<<<<<<< HEAD
-  def f10(_ \\ 0, _ \\ 0, _), do: String
-=======
+
   def f10(_a \\ 0, _b \\ 0, _c), do: String
->>>>>>> d4ebdcb6
 end
 
 defmodule ElixirSenseExample.FunctionsWithReturnSpec.Remote do
