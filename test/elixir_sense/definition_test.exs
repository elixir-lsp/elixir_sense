--- conflicted
+++ resolved
@@ -10,13 +10,8 @@
     refute ElixirSense.definition("", 1, 1)
   end
 
-<<<<<<< HEAD
-  test "dont error on __MODULE__ when no module" do
+  test "don't error on __MODULE__ when no module" do
     assert nil == ElixirSense.definition("__MODULE__", 1, 1)
-=======
-  test "don't error on __MODULE__ when no module" do
-    refute ElixirSense.definition("__MODULE__", 1, 1)
->>>>>>> 8e5e9dd9
   end
 
   test "find definition of aliased modules in `use`" do
