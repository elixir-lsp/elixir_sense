--- conflicted
+++ resolved
@@ -405,9 +405,6 @@
     assert [%{} | _] = ElixirSense.suggestions(buffer, 8, 5)
   end
 
-<<<<<<< HEAD
-  @tag requires_elixir_1_9: true
-=======
   test "lists overridable callbacks" do
     buffer = """
     defmodule MyServer do
@@ -484,7 +481,7 @@
            ] = list
   end
 
->>>>>>> d4ebdcb6
+  @tag requires_elixir_1_9: true
   test "lists protocol functions" do
     buffer = """
     defimpl Enumerable, for: MyStruct do
