defmodule ElixirSense.Core.MetadataBuilderTest do
  use ExUnit.Case, async: true

  alias ElixirSense.Core.MetadataBuilder
  alias ElixirSense.Core.Source
  alias ElixirSense.Core.State
  alias ElixirSense.Core.State.{VarInfo, CallInfo, StructInfo, ModFunInfo, AttributeInfo}

  @attribute_binding_support Version.match?(System.version(), "< 1.17.0-dev")
  @expand_eval false
  @binding_support Version.match?(System.version(), "< 1.17.0-dev")
  @protocol_support Version.match?(System.version(), "< 1.17.0-dev")
  @macro_calls_support Version.match?(System.version(), "< 1.17.0-dev")
  @typespec_calls_support Version.match?(System.version(), "< 1.17.0-dev")
  @record_support Version.match?(System.version(), "< 1.17.0-dev")

  describe "versioned_vars" do
    test "in block" do
      state =
        """
        abc = 5
        record_env()
        """
        |> string_to_state

      assert Map.has_key?(state.lines_to_env[2].versioned_vars, {:abc, nil})

      assert [
               %VarInfo{name: :abc, positions: [{1, 1}]}
             ] = state |> get_line_vars(2)
    end

    test "nested binding" do
      state =
        """
        abc = cde = 5
        record_env()
        """
        |> string_to_state

      assert Map.has_key?(state.lines_to_env[2].versioned_vars, {:abc, nil})
      assert Map.has_key?(state.lines_to_env[2].versioned_vars, {:cde, nil})

      assert [
               %VarInfo{name: :abc, positions: [{1, 1}]},
               %VarInfo{name: :cde, positions: [{1, 7}]}
             ] = state |> get_line_vars(2)
    end

    test "nested binding repeated" do
      state =
        """
        abc = cde = abc = 5
        record_env()
        """
        |> string_to_state

      assert Map.has_key?(state.lines_to_env[2].versioned_vars, {:abc, nil})
      assert Map.has_key?(state.lines_to_env[2].versioned_vars, {:cde, nil})

      assert [
               %VarInfo{name: :abc, positions: [{1, 1}]},
               %VarInfo{name: :abc, positions: [{1, 13}]},
               %VarInfo{name: :cde, positions: [{1, 7}]}
             ] = state |> get_line_vars(2)
    end

    test "in nested blocks" do
      state =
        """
        (); ((abc = 1); ()); ( ); (inspect(abc))
        record_env()
        """
        |> string_to_state

      assert Map.has_key?(state.lines_to_env[2].versioned_vars, {:abc, nil})

      assert [
               %VarInfo{name: :abc, positions: [{1, 7}, {1, 36}]}
             ] = state |> get_line_vars(2)
    end

    test "repeated in match" do
      state =
        """
        [abc, abc] = foo()
        record_env()
        """
        |> string_to_state

      assert Map.has_key?(state.lines_to_env[2].versioned_vars, {:abc, nil})

      assert [
               %VarInfo{name: :abc, positions: [{1, 2}, {1, 7}]}
             ] = state |> get_line_vars(2)
    end

    test "underscored" do
      state =
        """
        _ = foo()
        _abc = bar()
        record_env()
        """
        |> string_to_state

      refute Map.has_key?(state.lines_to_env[3].versioned_vars, {:_, nil})
      assert Map.has_key?(state.lines_to_env[3].versioned_vars, {:_abc, nil})

      assert [
               %VarInfo{name: :_abc, positions: [{2, 1}]}
             ] = state |> get_line_vars(3)
    end

    test "pin" do
      state =
        """
        abc = 5
        ^abc = foo()
        record_env()
        """
        |> string_to_state

      assert Map.has_key?(state.lines_to_env[3].versioned_vars, {:abc, nil})

      assert [
               %VarInfo{name: :abc, positions: [{1, 1}, {2, 2}]}
             ] = state |> get_line_vars(3)
    end

    test "rebinding" do
      state =
        """
        abc = 5
        abc = foo()
        record_env()
        """
        |> string_to_state

      assert Map.has_key?(state.lines_to_env[3].versioned_vars, {:abc, nil})

      assert [
               %VarInfo{name: :abc, positions: [{1, 1}]},
               %VarInfo{name: :abc, positions: [{2, 1}]}
             ] = state |> get_line_vars(3)
    end

    test "binding in function call" do
      state =
        """
        foo(abc = 5)
        Remote.bar(cde = 6)
        x.(xyz = 7)
        record_env()
        """
        |> string_to_state

      assert Map.keys(state.lines_to_env[4].versioned_vars) == [
               {:abc, nil},
               {:cde, nil},
               {:xyz, nil}
             ]

      assert [
               %VarInfo{name: :abc, positions: [{1, 5}]},
               %VarInfo{name: :cde, positions: [{2, 12}]},
               %VarInfo{name: :xyz, positions: [{3, 4}]}
             ] = state |> get_line_vars(4)
    end

    test "usages" do
      state =
        """
        abc = 5
        {abc}
        {abc, abc}
        [abc | [abc, abc]]
        %{x: abc}
        %{abc => abc}
        <<abc>>
        local(abc)
        Some.remote(abc)
        x.(abc)
        -abc
        record_env()
        """
        |> string_to_state

      assert Map.has_key?(state.lines_to_env[12].versioned_vars, {:abc, nil})

      assert [
               %VarInfo{name: :abc, positions: positions}
             ] = state |> get_line_vars(12)

      assert positions == [
               {1, 1},
               {2, 2},
               {3, 2},
               {3, 7},
               {4, 2},
               {4, 9},
               {4, 14},
               {5, 6},
               {6, 3},
               {6, 10},
               {7, 3},
               {8, 7},
               {9, 13},
               {10, 4},
               {11, 2}
             ]
    end

    test "in bitstring modifier" do
      state =
        """
        y = 1
        <<1::size(y)>>
        <<1::size(y)>> = <<>>
        record_env()
        """
        |> string_to_state

      assert Map.keys(state.lines_to_env[4].versioned_vars) == [
               {:y, nil}
             ]

<<<<<<< HEAD
      assert [
               %VarInfo{name: :y, positions: [{1, 1}, {2, 11}, {3, 11}]}
             ] = state |> get_line_vars(4)
=======
      if Version.match?(System.version(), ">= 1.17.0-dev") do
        assert [
                 %VarInfo{name: :y, positions: [{1, 1}, {2, 11}, {3, 11}]}
               ] = state |> get_line_vars(4)
      else
        # TODO this is wrong
        assert [
                 %VarInfo{name: :y, positions: [{1, 1}, {2, 11}]},
                 %VarInfo{name: :y, positions: [{3, 11}]}
               ] = state |> get_line_vars(4)
      end
>>>>>>> ba0614ce
    end

    test "undefined usage" do
      state =
        """
        foo(abc)
        record_env()
        """
        |> string_to_state

      assert Map.keys(state.lines_to_env[2].versioned_vars) == []

      assert [] = state |> get_line_vars(2)
    end

    test "undefined pin" do
      state =
        """
        ^abc = 1
        record_env()
        """
        |> string_to_state

      assert Map.keys(state.lines_to_env[2].versioned_vars) == []

      assert [] = state |> get_line_vars(2)
    end

    test "in if" do
      state =
        """
        cde = "1"
        if true do
          abc = 5
          record_env()
        else
          xyz = 123
          record_env()
        end
        """
        |> string_to_state

      assert Map.has_key?(state.lines_to_env[4].versioned_vars, {:abc, nil})
      assert Map.has_key?(state.lines_to_env[4].versioned_vars, {:cde, nil})

      assert [
               %VarInfo{name: :abc, positions: [{3, 3}]},
               %VarInfo{name: :cde, positions: [{1, 1}]}
             ] = state |> get_line_vars(4)

      assert Map.has_key?(state.lines_to_env[7].versioned_vars, {:xyz, nil})
      assert Map.has_key?(state.lines_to_env[7].versioned_vars, {:cde, nil})
      refute Map.has_key?(state.lines_to_env[7].versioned_vars, {:abc, nil})

      assert [
               %VarInfo{name: :cde, positions: [{1, 1}]},
               %VarInfo{name: :xyz, positions: [{6, 3}]}
             ] = state |> get_line_vars(7)
    end

    test "does not leak outside if" do
      state =
        """
        cde = "1"
        if true do
          abc = 5
        end
        record_env()
        """
        |> string_to_state

      refute Map.has_key?(state.lines_to_env[5].versioned_vars, {:abc, nil})
      assert Map.has_key?(state.lines_to_env[5].versioned_vars, {:cde, nil})

      assert [
               %VarInfo{name: :cde, positions: [{1, 1}]}
             ] = state |> get_line_vars(5)
    end

    test "usage in if" do
      state =
        """
        cde = "1"
        if true do
          _ = cde
          record_env()
        end
        record_env()
        """
        |> string_to_state

      assert Map.has_key?(state.lines_to_env[4].versioned_vars, {:cde, nil})

      assert [
               %VarInfo{name: :cde, positions: [{1, 1}, {3, 7}]}
             ] = state |> get_line_vars(4)

      assert Map.has_key?(state.lines_to_env[6].versioned_vars, {:cde, nil})

      assert [
               %VarInfo{name: :cde, positions: [{1, 1}, {3, 7}]}
             ] = state |> get_line_vars(6)
    end

    test "rebinding in if" do
      state =
        """
        cde = "1"
        if true do
          cde = 5
          record_env()
        end
        record_env()
        """
        |> string_to_state

      assert Map.has_key?(state.lines_to_env[4].versioned_vars, {:cde, nil})

      # TODO is it OK
      assert ([
                %VarInfo{name: :cde, positions: [{1, 1}], scope_id: scope_id_1},
                %VarInfo{name: :cde, positions: [{3, 3}], scope_id: scope_id_2}
              ]
              when scope_id_1 != scope_id_2) = state |> get_line_vars(4)

      assert Map.has_key?(state.lines_to_env[6].versioned_vars, {:cde, nil})

      assert [
               %VarInfo{name: :cde, positions: [{1, 1}]}
             ] = state |> get_line_vars(6)
    end

    test "defined on if" do
      state =
        """
        if cde = "1" do
          abc = 5
          record_env()
        end
        record_env()
        """
        |> string_to_state

      assert Map.has_key?(state.lines_to_env[3].versioned_vars, {:abc, nil})
      assert Map.has_key?(state.lines_to_env[3].versioned_vars, {:cde, nil})

      assert [
               %VarInfo{name: :abc, positions: [{2, 3}]},
               %VarInfo{name: :cde, positions: [{1, 4}]}
             ] = state |> get_line_vars(3)

      refute Map.has_key?(state.lines_to_env[5].versioned_vars, {:abc, nil})
      assert Map.has_key?(state.lines_to_env[5].versioned_vars, {:cde, nil})

      assert [
               %VarInfo{name: :cde, positions: [{1, 4}]}
             ] = state |> get_line_vars(5)
    end

    test "case pattern" do
      state =
        """
        case foo() do
          abc ->
            record_env()
          _ ->
            record_env()
        end
        record_env()
        """
        |> string_to_state

      assert Map.has_key?(state.lines_to_env[3].versioned_vars, {:abc, nil})

      assert [
               %VarInfo{name: :abc, positions: [{2, 3}]}
             ] = state |> get_line_vars(3)

      refute Map.has_key?(state.lines_to_env[5].versioned_vars, {:abc, nil})

      assert [] = state |> get_line_vars(5)

      refute Map.has_key?(state.lines_to_env[7].versioned_vars, {:abc, nil})

      assert [] = state |> get_line_vars(5)
    end

    test "cond pattern" do
      state =
        """
        cond do
          abc = foo() ->
            record_env()
          true ->
            record_env()
        end
        record_env()
        """
        |> string_to_state

      assert Map.has_key?(state.lines_to_env[3].versioned_vars, {:abc, nil})

      assert [
               %VarInfo{name: :abc, positions: [{2, 3}]}
             ] = state |> get_line_vars(3)

      refute Map.has_key?(state.lines_to_env[5].versioned_vars, {:abc, nil})

      assert [] = state |> get_line_vars(5)

      refute Map.has_key?(state.lines_to_env[7].versioned_vars, {:abc, nil})
      assert [] = state |> get_line_vars(7)
    end

    test "receive pattern" do
      state =
        """
        receive do
          abc ->
            record_env()
        after
          123 ->
            x = foo()
            record_env()
        end
        record_env()
        """
        |> string_to_state

      assert Map.has_key?(state.lines_to_env[3].versioned_vars, {:abc, nil})

      assert [
               %VarInfo{name: :abc, positions: [{2, 3}]}
             ] = state |> get_line_vars(3)

      assert Map.has_key?(state.lines_to_env[7].versioned_vars, {:x, nil})
      refute Map.has_key?(state.lines_to_env[7].versioned_vars, {:abc, nil})

      assert [
               %VarInfo{name: :x, positions: [{6, 5}]}
             ] = state |> get_line_vars(7)

      refute Map.has_key?(state.lines_to_env[9].versioned_vars, {:x, nil})
      refute Map.has_key?(state.lines_to_env[9].versioned_vars, {:abc, nil})

      assert [] = state |> get_line_vars(9)
    end

    test "with" do
      state =
        """
        with abc <- foo(),
          cde = bar(),
          xyz() do
          z = abc + cde
          record_env()
        else
          other ->
            c = 123
            record_env()
        end
        record_env()
        """
        |> string_to_state

      if Version.match?(System.version(), ">= 1.17.0-dev") do
        assert Map.keys(state.lines_to_env[1].versioned_vars) == []
        assert [] = state |> get_line_vars(1)

        dbg(Map.keys(state.lines_to_env))

        assert Map.keys(state.lines_to_env[2].versioned_vars) == [{:abc, nil}]

        assert [
                 %VarInfo{name: :abc, positions: [{1, 6}]}
               ] = state |> get_line_vars(2)

        assert Map.keys(state.lines_to_env[3].versioned_vars) == [{:abc, nil}, {:cde, nil}]

        assert [
                 %VarInfo{name: :abc, positions: [{1, 6}]},
                 %VarInfo{name: :cde, positions: [{2, 3}]}
               ] = state |> get_line_vars(3)

        assert Map.keys(state.lines_to_env[5].versioned_vars) == [
                 {:abc, nil},
                 {:cde, nil},
                 {:z, nil}
               ]

        assert [
                 %VarInfo{name: :abc, positions: [{1, 6}, {4, 7}]},
                 %VarInfo{name: :cde, positions: [{2, 3}, {4, 13}]},
                 %VarInfo{name: :z, positions: [{4, 3}]}
               ] = state |> get_line_vars(5)

        assert Map.keys(state.lines_to_env[9].versioned_vars) == [{:c, nil}, {:other, nil}]

        assert [
                 %VarInfo{name: :c, positions: [{8, 5}]},
                 %VarInfo{name: :other, positions: [{7, 3}]}
               ] = state |> get_line_vars(9)

        assert Map.keys(state.lines_to_env[11].versioned_vars) == []

        assert [] = state |> get_line_vars(11)
      else
        assert Map.keys(state.lines_to_env[1].versioned_vars) == [{:abc, nil}]

        assert [
                 %VarInfo{name: :abc, positions: [{1, 6}]}
               ] = state |> get_line_vars(1)

        assert Map.keys(state.lines_to_env[2].versioned_vars) == [{:abc, nil}, {:cde, nil}]

        assert [
                 %VarInfo{name: :abc, positions: [{1, 6}]},
                 %VarInfo{name: :cde, positions: [{2, 3}]}
               ] = state |> get_line_vars(2)

        assert Map.keys(state.lines_to_env[3].versioned_vars) == [{:abc, nil}, {:cde, nil}]

        assert [
                 %VarInfo{name: :abc, positions: [{1, 6}]},
                 %VarInfo{name: :cde, positions: [{2, 3}]}
               ] = state |> get_line_vars(3)

        assert Map.keys(state.lines_to_env[5].versioned_vars) == [
                 {:abc, nil},
                 {:cde, nil},
                 {:z, nil}
               ]

        assert [
                 %VarInfo{name: :abc, positions: [{1, 6}, {4, 7}]},
                 %VarInfo{name: :cde, positions: [{2, 3}, {4, 13}]},
                 %VarInfo{name: :z, positions: [{4, 3}]}
               ] = state |> get_line_vars(5)

        # TODO this is quite wrong
        assert Map.keys(state.lines_to_env[9].versioned_vars) == [
                 {:abc, nil},
                 {:c, nil},
                 {:cde, nil},
                 {:other, nil}
               ]

        assert [
                 %VarInfo{name: :abc, positions: [{1, 6}, {4, 7}]},
                 %VarInfo{name: :c, positions: [{8, 5}]},
                 %VarInfo{name: :cde, positions: [{2, 3}, {4, 13}]},
                 %VarInfo{name: :other, positions: [{7, 3}]}
               ] = state |> get_line_vars(9)

        assert Map.keys(state.lines_to_env[11].versioned_vars) == []
        assert [] = state |> get_line_vars(11)
      end
    end

    test "for" do
      state =
        """
        for abc <- foo(),
          cde <- bar() do
          z = 6
          record_env()
        end
        record_env()
        """
        |> string_to_state

      if Version.match?(System.version(), ">= 1.17.0-dev") do
        assert Map.keys(state.lines_to_env[1].versioned_vars) == []
        assert [] = state |> get_line_vars(3)

        assert Map.keys(state.lines_to_env[2].versioned_vars) == [{:abc, nil}]

        assert [
                 %VarInfo{name: :abc, positions: [{1, 5}]}
               ] = state |> get_line_vars(2)

        assert Map.keys(state.lines_to_env[4].versioned_vars) == [
                 {:abc, nil},
                 {:cde, nil},
                 {:z, nil}
               ]

        assert [
                 %VarInfo{name: :abc, positions: [{1, 5}]},
                 %VarInfo{name: :cde, positions: [{2, 3}]},
                 %VarInfo{name: :z, positions: [{3, 3}]}
               ] = state |> get_line_vars(4)

        assert Map.keys(state.lines_to_env[6].versioned_vars) == []
        assert [] = state |> get_line_vars(3)
      else
        assert Map.keys(state.lines_to_env[1].versioned_vars) == [{:abc, nil}]

        assert [
                 %VarInfo{name: :abc, positions: [{1, 5}]}
               ] = state |> get_line_vars(1)

        assert Map.keys(state.lines_to_env[2].versioned_vars) == [{:abc, nil}, {:cde, nil}]

        assert [
                 %VarInfo{name: :abc, positions: [{1, 5}]},
                 %VarInfo{name: :cde, positions: [{2, 3}]}
               ] = state |> get_line_vars(2)

        assert Map.keys(state.lines_to_env[4].versioned_vars) == [
                 {:abc, nil},
                 {:cde, nil},
                 {:z, nil}
               ]

        assert [
                 %VarInfo{name: :abc, positions: [{1, 5}]},
                 %VarInfo{name: :cde, positions: [{2, 3}]},
                 %VarInfo{name: :z, positions: [{3, 3}]}
               ] = state |> get_line_vars(4)

        assert Map.keys(state.lines_to_env[6].versioned_vars) == []
        assert [] = state |> get_line_vars(6)
      end
    end

    if Version.match?(System.version(), ">= 1.17.0-dev") do
      test "for bitstring" do
        state =
          """
          for <<r::8, g::8, b::8 <- pixels>> do
            record_env()
          end
          record_env()
          """
          |> string_to_state

        assert Map.keys(state.lines_to_env[2].versioned_vars) == [{:b, nil}, {:g, nil}, {:r, nil}]

        assert [
                 %VarInfo{name: :b, positions: [{1, 19}]},
                 %VarInfo{name: :g, positions: [{1, 13}]},
                 %VarInfo{name: :r, positions: [{1, 7}]}
               ] = state |> get_line_vars(2)
      end
    end

    test "for assignment" do
      state =
        """
        for {language, parent} <- languages, grandparent = languages[parent] do
          record_env()
        end
        record_env()
        """
        |> string_to_state

      assert Map.keys(state.lines_to_env[2].versioned_vars) == [
               {:grandparent, nil},
               {:language, nil},
               {:parent, nil}
             ]

      assert [
               %VarInfo{name: :grandparent, positions: [{1, 38}]},
               %VarInfo{name: :language, positions: [{1, 6}]},
               %VarInfo{name: :parent, positions: [{1, 16}, {1, 62}]}
             ] = state |> get_line_vars(2)
    end

    test "for opts" do
      state =
        """
        for line <- IO.stream(), into: IO.stream() do
          record_env()
        end
        record_env()
        """
        |> string_to_state

      assert Map.keys(state.lines_to_env[2].versioned_vars) == [{:line, nil}]

      assert [
               %VarInfo{name: :line, positions: [{1, 5}]}
             ] = state |> get_line_vars(2)
    end

    test "for reduce" do
      state =
        """
        for <<x <- "AbCabCABc">>, x in ?a..?z, reduce: %{} do
          acc -> record_env()
        end
        record_env()
        """
        |> string_to_state

      assert Map.keys(state.lines_to_env[2].versioned_vars) == [{:acc, nil}, {:x, nil}]

      assert [
               %VarInfo{name: :acc, positions: [{2, 3}]},
               %VarInfo{name: :x, positions: [{1, 7}, {1, 27}]}
             ] = state |> get_line_vars(2)
    end

    test "fn" do
      state =
        """
        a = fn x ->
          record_env()
        end
        record_env()
        """
        |> string_to_state

      assert Map.keys(state.lines_to_env[2].versioned_vars) == [{:x, nil}]

      assert [
               %VarInfo{name: :x, positions: [{1, 8}]}
             ] = state |> get_line_vars(2)

      assert Map.keys(state.lines_to_env[4].versioned_vars) == [{:a, nil}]

      assert [
               %VarInfo{name: :a, positions: [{1, 1}]}
             ] = state |> get_line_vars(4)
    end

    test "fn argument usage" do
      state =
        """
        fn x ->
          foo(x)
          record_env()
        end
        """
        |> string_to_state

      assert Map.keys(state.lines_to_env[3].versioned_vars) == [{:x, nil}]

      assert [
               %VarInfo{name: :x, positions: [{1, 4}, {2, 7}]}
             ] = state |> get_line_vars(3)
    end

    test "fn multiple clauses" do
      state =
        """
        a = fn
          x, 1 ->
            record_env()
          y, z when is_integer(z) ->
            record_env()
        end
        record_env()
        """
        |> string_to_state

      assert Map.keys(state.lines_to_env[3].versioned_vars) == [{:x, nil}]

      assert [
               %VarInfo{name: :x, positions: [{2, 3}]}
             ] = state |> get_line_vars(3)

      assert Map.keys(state.lines_to_env[5].versioned_vars) == [{:y, nil}, {:z, nil}]

      # TODO sort?
      assert [
               %VarInfo{name: :y, positions: [{4, 3}]},
               %VarInfo{name: :z, positions: [{4, 6}, {4, 24}]}
             ] = state |> get_line_vars(5) |> Enum.sort_by(& &1.name)

      assert Map.keys(state.lines_to_env[7].versioned_vars) == [{:a, nil}]

      assert [
               %VarInfo{name: :a, positions: [{1, 1}]}
             ] = state |> get_line_vars(7)
    end

    test "fn closure" do
      state =
        """
        abc = 5
        fn ->
          record_env()
        end
        record_env()
        """
        |> string_to_state

      assert Map.keys(state.lines_to_env[3].versioned_vars) == [{:abc, nil}]

      assert [
               %VarInfo{name: :abc, positions: [{1, 1}]}
             ] = state |> get_line_vars(3)

      assert Map.keys(state.lines_to_env[5].versioned_vars) == [{:abc, nil}]

      assert [
               %VarInfo{name: :abc, positions: [{1, 1}]}
             ] = state |> get_line_vars(5)
    end

    test "fn usage in closure" do
      state =
        """
        abc = 5
        fn ->
          foo(abc)
          record_env()
        end
        record_env()
        """
        |> string_to_state

      assert Map.keys(state.lines_to_env[4].versioned_vars) == [{:abc, nil}]

      assert [
               %VarInfo{name: :abc, positions: [{1, 1}, {3, 7}]}
             ] = state |> get_line_vars(4)

      assert Map.keys(state.lines_to_env[6].versioned_vars) == [{:abc, nil}]

      assert [
               %VarInfo{name: :abc, positions: [{1, 1}, {3, 7}]}
             ] = state |> get_line_vars(6)
    end

    test "fn closure rebinding" do
      state =
        """
        abc = 5
        fn ->
          abc = 6
          record_env()
        end
        record_env()
        """
        |> string_to_state

      assert Map.keys(state.lines_to_env[4].versioned_vars) == [{:abc, nil}]

      assert ([
                %VarInfo{name: :abc, positions: [{1, 1}], scope_id: scope_id_1},
                %VarInfo{name: :abc, positions: [{3, 3}], scope_id: scope_id_2}
              ]
              when scope_id_1 != scope_id_2) = state |> get_line_vars(4)

      assert Map.keys(state.lines_to_env[6].versioned_vars) == [{:abc, nil}]

      assert [
               %VarInfo{name: :abc, positions: [{1, 1}]}
             ] = state |> get_line_vars(6)
    end

    test "try" do
      state =
        """
        try do
          a = 2
          do_something_that_may_fail()
        rescue
          e in ArgumentError ->
            IO.puts("Invalid argument given")
        catch
          value ->
            IO.puts("Caught \#{inspect(value)}")
        else
          other ->
            IO.puts("Success! The result was \#{inspect(other)}")
        after
          b = 2
          IO.puts("This is printed regardless if it failed or succeeded")
        end
        record_env()
        """
        |> string_to_state

      assert Map.keys(state.lines_to_env[3].versioned_vars) == [{:a, nil}]

      assert [
               %VarInfo{name: :a, positions: [{2, 3}]}
             ] = state |> get_line_vars(3)

      assert Map.keys(state.lines_to_env[6].versioned_vars) == [{:e, nil}]

      assert [
               %VarInfo{name: :e, positions: [{5, 3}]}
             ] = state |> get_line_vars(6)

      assert Map.keys(state.lines_to_env[9].versioned_vars) == [{:value, nil}]

      assert [
               %VarInfo{name: :value, positions: [{8, 3}, {9, 31}]}
             ] = state |> get_line_vars(9)

      assert Map.keys(state.lines_to_env[12].versioned_vars) == [{:other, nil}]

      assert [
               %VarInfo{name: :other, positions: [{11, 3}, {12, 48}]}
             ] = state |> get_line_vars(12)

      assert Map.keys(state.lines_to_env[15].versioned_vars) == [{:b, nil}]

      assert [
               %VarInfo{name: :b, positions: [{14, 3}]}
             ] = state |> get_line_vars(15)

      assert Map.keys(state.lines_to_env[17].versioned_vars) == []
      assert [] = state |> get_line_vars(17)
    end

    test "in quote" do
      state =
        """
        quote do
          abc = 5
        end
        record_env()
        """
        |> string_to_state

      refute Map.has_key?(state.lines_to_env[4].versioned_vars, {:abc, nil})

      assert [] = state |> get_line_vars(4)
    end

    test "in quote unquote" do
      state =
        """
        abc = 5
        quote do
          unquote(abc)
        end
        record_env()
        """
        |> string_to_state

      assert Map.has_key?(state.lines_to_env[5].versioned_vars, {:abc, nil})

      if Version.match?(System.version(), ">= 1.17.0-dev") do
        assert [%VarInfo{name: :abc, positions: [{1, 1}, {3, 11}]}] = state |> get_line_vars(5)
      else
        assert [%VarInfo{name: :abc, positions: [{1, 1}]}] = state |> get_line_vars(5)
      end
    end

    test "in quote unquote_splicing" do
      state =
        """
        abc = foo()
        quote do
          unquote_splicing(abc)
          {unquote_splicing(abc), unquote_splicing(abc)}
          [1 | unquote_splicing(abc)]
          [unquote_splicing(abc) | [1]]
        end
        record_env()
        """
        |> string_to_state

      assert Map.has_key?(state.lines_to_env[8].versioned_vars, {:abc, nil})

      if Version.match?(System.version(), ">= 1.17.0-dev") do
        assert [
                 %VarInfo{
                   name: :abc,
                   positions: [{1, 1}, {3, 20}, {4, 21}, {4, 44}, {5, 25}, {6, 21}]
                 }
               ] = state |> get_line_vars(8)
      else
        assert [%VarInfo{name: :abc, positions: [{1, 1}]}] = state |> get_line_vars(8)
      end
    end

    test "in capture" do
      state =
        """
        abc = 5
        & [
          &1,
          abc,
          cde = 1,
          record_env()  
        ]
        record_env()
        """
        |> string_to_state

      if Version.match?(System.version(), ">= 1.17.0-dev") do
        assert Map.keys(state.lines_to_env[6].versioned_vars) == [{:"&1", nil}, {:abc, nil}]

        assert [
                 %VarInfo{name: :"&1", positions: [{3, 3}]},
                 %VarInfo{name: :abc, positions: [{1, 1}, {4, 3}]}
               ] = state |> get_line_vars(6)

        assert Map.keys(state.lines_to_env[8].versioned_vars) == [{:abc, nil}]

        assert [
                 %VarInfo{name: :abc, positions: [{1, 1}, {4, 3}]}
               ] = state |> get_line_vars(8)
      else
        assert Map.keys(state.lines_to_env[6].versioned_vars) == [{:abc, nil}, {:cde, nil}]

        assert [
                 %VarInfo{name: :abc, positions: [{1, 1}, {4, 3}]},
                 %VarInfo{name: :cde, positions: [{5, 3}]}
               ] = state |> get_line_vars(6)

        assert Map.keys(state.lines_to_env[8].versioned_vars) == [{:abc, nil}, {:cde, nil}]

        assert [
                 %VarInfo{name: :abc, positions: [{1, 1}, {4, 3}]},
                 %VarInfo{name: :cde, positions: [{5, 3}]}
               ] = state |> get_line_vars(8)
      end
    end

    test "module body" do
      state =
        """
        x = 1
        defmodule My do
          y = 2
          record_env()
        end
        record_env()
        """
        |> string_to_state

      assert Map.keys(state.lines_to_env[4].versioned_vars) == [{:x, nil}, {:y, nil}]

      assert [
               %VarInfo{name: :x, positions: [{1, 1}]},
               %VarInfo{name: :y, positions: [{3, 3}]}
             ] = state |> get_line_vars(4)

      assert Map.keys(state.lines_to_env[6].versioned_vars) == [{:x, nil}]

      assert [
               %VarInfo{name: :x, positions: [{1, 1}]}
             ] = state |> get_line_vars(6)
    end

    test "module body usage" do
      state =
        """
        x = 1
        defmodule My do
          foo(x)
          record_env()
        end
        record_env()
        """
        |> string_to_state

      assert Map.keys(state.lines_to_env[4].versioned_vars) == [{:x, nil}]

      assert [
               %VarInfo{name: :x, positions: [{1, 1}, {3, 7}]}
             ] = state |> get_line_vars(4)

      assert Map.keys(state.lines_to_env[6].versioned_vars) == [{:x, nil}]

      assert [
               %VarInfo{name: :x, positions: [{1, 1}, {3, 7}]}
             ] = state |> get_line_vars(6)
    end

    test "def body" do
      state =
        """
        defmodule My do
          x = 1
          def foo() do
            abc = bar()
            record_env()
          end
          record_env()
        end
        """
        |> string_to_state

      assert Map.has_key?(state.lines_to_env[5].versioned_vars, {:abc, nil})
      refute Map.has_key?(state.lines_to_env[5].versioned_vars, {:x, nil})

      assert [
               %VarInfo{name: :abc, positions: [{4, 5}]}
             ] = state |> get_line_vars(5)

      refute Map.has_key?(state.lines_to_env[7].versioned_vars, {:abc, nil})
      assert Map.has_key?(state.lines_to_env[7].versioned_vars, {:x, nil})

      assert [
               %VarInfo{name: :x, positions: [{2, 3}]}
             ] = state |> get_line_vars(7)
    end

    test "def argument list" do
      state =
        """
        defmodule My do
          def foo(abc) do
            record_env()
          end
          record_env()
        end
        """
        |> string_to_state

      assert Map.has_key?(state.lines_to_env[3].versioned_vars, {:abc, nil})

      assert [
               %VarInfo{name: :abc, positions: [{2, 11}]}
             ] = state |> get_line_vars(3)

      refute Map.has_key?(state.lines_to_env[5].versioned_vars, {:abc, nil})
      assert [] = state |> get_line_vars(5)
    end

    test "def argument usage" do
      state =
        """
        defmodule My do
          def foo(abc) do
            foo(abc)
            record_env()
          end
        end
        """
        |> string_to_state

      assert Map.has_key?(state.lines_to_env[4].versioned_vars, {:abc, nil})

      assert [
               %VarInfo{name: :abc, positions: [{2, 11}, {3, 9}]}
             ] = state |> get_line_vars(4)
    end

    test "def guard" do
      state =
        """
        defmodule My do
          def foo(abc)
            when record_env() do
            record_env()
          end
          record_env()
        end
        """
        |> string_to_state

      assert Map.has_key?(state.lines_to_env[3].versioned_vars, {:abc, nil})

      assert [
               %VarInfo{name: :abc, positions: [{2, 11}]}
             ] = state |> get_line_vars(3)
    end

    test "def guard usage" do
      state =
        """
        defmodule My do
          def foo(abc)
            when abc == 1 and record_env() do
            record_env()
          end
          record_env()
        end
        """
        |> string_to_state

      assert Map.has_key?(state.lines_to_env[3].versioned_vars, {:abc, nil})

      assert [
               %VarInfo{name: :abc, positions: [{2, 11}, {3, 10}]}
             ] = state |> get_line_vars(3)
    end
  end

  @tag requires_source: true
  test "build metadata from kernel.ex" do
    assert get_subject_definition_line(Kernel, :defmodule, 2) =~
             "defmacro defmodule(alias, do_block)"
  end

  @tag requires_source: true
  test "build metadata from kernel/special_forms.ex" do
    assert get_subject_definition_line(Kernel.SpecialForms, :alias, 2) =~
             "defmacro alias(module, opts)"
  end

  test "build_metadata from a module" do
    assert get_subject_definition_line(
             ElixirSenseExample.ModuleWithFunctions,
             :function_arity_zero,
             0
           ) =~ "def function_arity_zero"
  end

  test "closes all scopes" do
    state =
      """
      """
      |> string_to_state

    assert state.module == []
    assert state.scopes == []
    assert state.functions == []
    assert state.macros == []
    assert state.requires == []
    assert state.aliases == []
    assert state.attributes == []
    assert state.protocols == []
    assert state.scope_attributes == []
    assert state.vars_info == []
    assert state.scope_vars_info == []
    assert state.scope_ids == []
  end

<<<<<<< HEAD
    describe "moduledoc positions" do
      test "moduledoc heredoc version" do
        state =
          """
          defmodule Outer do
=======
  describe "moduledoc positions" do
    test "moduledoc heredoc version" do
      state =
        """
        defmodule Outer do
          @moduledoc \"\"\"
          This is the here doc version
          \"\"\"
          defmodule Inner do
>>>>>>> ba0614ce
            @moduledoc \"\"\"
            This is the Inner modules moduledoc
            \"\"\"

            foo()
          end
        end
        """
        |> string_to_state

      assert %{Outer => {5, 3}, Outer.Inner => {9, 5}} = state.moduledoc_positions
    end

    test "moduledoc boolean version" do
      state =
        """
        defmodule Outer do
          @moduledoc false

          foo()
        end
        """
        |> string_to_state

      assert %{Outer => {3, 3}} = state.moduledoc_positions
    end

  test "module attributes" do
    state =
      """
      defmodule MyModule do
        @myattribute String
        IO.puts @myattribute
        defmodule InnerModule do
          @inner_attr %{abc: nil}
          @inner_attr_1 __MODULE__
          IO.puts @inner_attr
        end
        IO.puts ""
        @otherattribute Application.get_env(:elixir_sense, :some_attribute, InnerModule)
      end
      """
      |> string_to_state

    assert get_line_attributes(state, 10) == [
             %ElixirSense.Core.State.AttributeInfo{
               name: :myattribute,
               positions: [{2, 3}, {3, 11}]
             },
             %AttributeInfo{
               name: :otherattribute,
               positions: [{10, 3}]
             }
           ]

    assert get_line_attributes(state, 3) == [
             %AttributeInfo{
               name: :myattribute,
               positions: [{2, 3}, {3, 11}]
             }
           ]

    assert get_line_attributes(state, 7) == [
             %AttributeInfo{
               name: :inner_attr,
               positions: [{5, 5}, {7, 13}]
             },
             %AttributeInfo{
               name: :inner_attr_1,
               positions: [{6, 5}]
             }
           ]

    assert get_line_attributes(state, 9) == [
             %AttributeInfo{
               name: :myattribute,
               positions: [{2, 3}, {3, 11}]
             }
           ]
  end

<<<<<<< HEAD
  if @attribute_binding_support do
    test "module attributes" do
=======
  test "module attributes" do
    state =
      """
      defmodule MyModule do
        @myattribute String
        IO.puts @myattribute
        defmodule InnerModule do
          @inner_attr %{abc: nil}
          @inner_attr_1 __MODULE__
          IO.puts @inner_attr
        end
        IO.puts ""
        @otherattribute Application.get_env(:elixir_sense, :some_attribute, InnerModule)
      end
      """
      |> string_to_state

    assert [
             %ElixirSense.Core.State.AttributeInfo{
               name: :myattribute,
               positions: [{2, 3}, {3, 11}]
             },
             %AttributeInfo{
               name: :otherattribute,
               positions: [{10, 3}]
             }
           ] = get_line_attributes(state, 10)

    assert [
             %AttributeInfo{
               name: :myattribute,
               positions: [{2, 3}, {3, 11}]
             }
           ] = get_line_attributes(state, 3)

    assert [
             %AttributeInfo{
               name: :inner_attr,
               positions: [{5, 5}, {7, 13}]
             },
             %AttributeInfo{
               name: :inner_attr_1,
               positions: [{6, 5}]
             }
           ] = get_line_attributes(state, 7)

    assert [
             %AttributeInfo{
               name: :myattribute,
               positions: [{2, 3}, {3, 11}]
             }
           ] = get_line_attributes(state, 9)
  end

  if @attribute_binding_support do
    test "module attributes binding" do
>>>>>>> ba0614ce
      state =
        """
        defmodule MyModule do
          @myattribute String
          IO.puts @myattribute
          defmodule InnerModule do
            @inner_attr %{abc: nil}
            @inner_attr_1 __MODULE__
            IO.puts @inner_attr
          end
          IO.puts ""
          @otherattribute Application.get_env(:elixir_sense, :some_attribute, InnerModule)
        end
        """
        |> string_to_state

      assert get_line_attributes(state, 10) == [
               %ElixirSense.Core.State.AttributeInfo{
                 name: :myattribute,
                 positions: [{2, 3}, {3, 11}],
                 type: {:atom, String}
               },
               %AttributeInfo{
                 name: :otherattribute,
                 positions: [{10, 3}],
                 type:
                   {:call, {:atom, Application}, :get_env,
                    [atom: :elixir_sense, atom: :some_attribute, atom: MyModule.InnerModule]}
               }
             ]

      assert get_line_attributes(state, 3) == [
               %AttributeInfo{
                 name: :myattribute,
                 positions: [{2, 3}, {3, 11}],
                 type: {:atom, String}
               }
             ]

      assert get_line_attributes(state, 7) == [
               %AttributeInfo{
                 name: :inner_attr,
                 positions: [{5, 5}, {7, 13}],
                 type: {:map, [abc: {:atom, nil}], nil}
               },
               %AttributeInfo{
                 name: :inner_attr_1,
                 positions: [{6, 5}],
                 type: {:atom, MyModule.InnerModule}
               }
             ]

      assert get_line_attributes(state, 9) == [
               %AttributeInfo{
                 name: :myattribute,
                 positions: [{2, 3}, {3, 11}],
                 type: {:atom, String}
               }
             ]
    end
  end

  if @binding_support do
    describe "binding" do
      test "module attributes rebinding" do
        state =
          """
          defmodule MyModule do
            @myattribute String
            @myattribute List
            @myattribute
            IO.puts ""
            def a do
              @myattribute
            end
            IO.puts ""
          end
          """
          |> string_to_state

        assert get_line_attributes(state, 5) == [
                 %AttributeInfo{
                   name: :myattribute,
                   positions: [{2, 3}, {3, 3}, {4, 3}],
                   type: {:atom, List}
                 }
               ]

        assert get_line_attributes(state, 9) == [
                 %AttributeInfo{
                   name: :myattribute,
                   positions: [{2, 3}, {3, 3}, {4, 3}, {7, 5}],
                   type: {:atom, List}
                 }
               ]
      end

      test "module attributes value binding" do
        state =
          """
          defmodule MyModule do
            @myattribute %{abc: String}
            @some_attr @myattribute
            IO.puts ""
          end
          """
          |> string_to_state

        assert get_line_attributes(state, 4) == [
                 %AttributeInfo{
                   name: :myattribute,
                   positions: [{2, 3}, {3, 14}],
                   type: {:map, [abc: {:atom, String}], nil}
                 },
                 %AttributeInfo{
                   name: :some_attr,
                   positions: [{3, 3}],
                   type: {:attribute, :myattribute}
                 }
               ]
      end

      test "module attributes value binding to and from variables" do
        state =
          """
          defmodule MyModule do
            @myattribute %{abc: String}
            var = @myattribute
            @other var
            IO.puts ""
          end
          """
          |> string_to_state

        assert get_line_attributes(state, 5) == [
                 %AttributeInfo{
                   name: :myattribute,
                   positions: [{2, 3}, {3, 9}],
                   type: {:map, [abc: {:atom, String}], nil}
                 },
                 %AttributeInfo{
                   name: :other,
                   positions: [{4, 3}],
                   type: {:variable, :var}
                 }
               ]

        assert [
                 %VarInfo{name: :var, type: {:attribute, :myattribute}}
               ] = state |> get_line_vars(5)
      end

      test "variable rebinding" do
        state =
          """
          def my() do
            abc = 1
            some(abc)
            abc = %Abc{cde: 1}
            IO.puts ""
          end
          """
          |> string_to_state

        assert [
                 %State.VarInfo{
                   name: :abc,
                   type: {:integer, 1},
                   is_definition: true,
                   positions: [{2, 3}, {3, 8}],
                   scope_id: 2
                 },
                 %State.VarInfo{
                   name: :abc,
                   type: {:struct, [cde: {:integer, 1}], {:atom, Abc}, nil},
                   is_definition: true,
                   positions: [{4, 3}],
                   scope_id: 2
                 }
               ] = state |> get_line_vars(5)
      end

      test "tuple destructuring" do
        state =
          """
          defmodule MyModule do
            @myattribute {:ok, %{abc: nil}}
            {:ok, var} = @myattribute
            other = elem(@myattribute, 0)
            IO.puts
            q = {:a, :b, :c}
            {_, _, q1} = q
            IO.puts
          end
          """
          |> string_to_state

        assert get_line_attributes(state, 4) == [
                 %AttributeInfo{
                   name: :myattribute,
                   positions: [{2, 3}, {3, 16}, {4, 16}],
                   type: {:tuple, 2, [{:atom, :ok}, {:map, [abc: {:atom, nil}], nil}]}
                 }
               ]

        assert [
                 %VarInfo{
                   name: :other,
                   type: {:local_call, :elem, [{:attribute, :myattribute}, {:integer, 0}]}
                 },
                 %VarInfo{
                   name: :var,
                   type:
                     {:tuple_nth,
                      {:intersection,
                       [{:attribute, :myattribute}, {:tuple, 2, [{:atom, :ok}, nil]}]}, 1}
                 }
               ] = state |> get_line_vars(4)

        assert [
                 %VarInfo{
                   name: :q,
                   type: {:tuple, 3, [{:atom, :a}, {:atom, :b}, {:atom, :c}]}
                 },
                 %VarInfo{
                   name: :q1,
                   type:
                     {:tuple_nth,
                      {:intersection,
                       [{:variable, :q}, {:tuple, 3, [{:variable, :_}, {:variable, :_}, nil]}]},
                      2}
                 }
               ] =
                 state
                 |> get_line_vars(8)
                 |> Enum.filter(&(&1.name |> Atom.to_string() |> String.starts_with?("q")))
      end

      test "list destructuring" do
        state =
          """
          defmodule MyModule do
            @a []
            @myattribute [:ok, :error, :other]
            @other1 [:some, :error | @myattribute]
            @other2 [:some | @myattribute]
            [var, _var1, _var2] = @myattribute
            [other | rest] = @myattribute
            [a] = @other
            [b] = []
            IO.puts
          end
          """
          |> string_to_state

        assert get_line_attributes(state, 5) == [
                 %AttributeInfo{
                   name: :a,
                   positions: [{2, 3}],
                   type: {:list, :empty}
                 },
                 %AttributeInfo{
                   name: :myattribute,
                   positions: [{3, 3}, {4, 28}, {5, 20}],
                   type: {:list, {:atom, :ok}}
                 },
                 %AttributeInfo{
                   name: :other1,
                   positions: [{4, 3}],
                   type: {:list, {:atom, :some}}
                 },
                 %AttributeInfo{name: :other2, positions: [{5, 3}], type: {:list, {:atom, :some}}}
               ]

        assert [
                 %VarInfo{
                   name: :_var1,
                   type: {:list_head, {:list_tail, {:attribute, :myattribute}}}
                 },
                 %VarInfo{
                   name: :_var2,
                   type: {:list_head, {:list_tail, {:list_tail, {:attribute, :myattribute}}}}
                 },
                 %VarInfo{
                   name: :a,
                   type: {:list_head, {:attribute, :other}}
                 },
                 %VarInfo{
                   name: :b,
                   type: {:list_head, {:list, :empty}}
                 },
                 %VarInfo{name: :other, type: {:list_head, {:attribute, :myattribute}}},
                 %VarInfo{name: :rest, type: {:list_tail, {:attribute, :myattribute}}},
                 %VarInfo{name: :var, type: {:list_head, {:attribute, :myattribute}}}
               ] = state |> get_line_vars(10)
      end

      test "list destructuring for" do
        state =
          """
          defmodule MyModule do
            @myattribute [:ok, :error, :other]
            for a <- @myattribute do
              b = a
              IO.puts
            end

            for a <- @myattribute, a1 = @myattribute, a2 <- a1 do
              b = a
              IO.puts
            end
          end
          """
          |> string_to_state

        assert [
                 %VarInfo{name: :a, type: {:for_expression, {:attribute, :myattribute}}},
                 %VarInfo{name: :b, type: {:variable, :a}}
               ] = state |> get_line_vars(5)

        assert [
                 %VarInfo{name: :a, type: {:for_expression, {:attribute, :myattribute}}},
                 %VarInfo{name: :a1, type: {:attribute, :myattribute}},
                 %VarInfo{name: :a2, type: {:for_expression, {:variable, :a1}}},
                 %VarInfo{name: :b, type: {:variable, :a}}
               ] = state |> get_line_vars(10)
      end

      test "map destructuring" do
        state =
          """
          defmodule MyModule do
            @a %{}
            @myattribute %{ok: :a, error: b, other: :c}
            @other %{"a" => :a, "b" => b}
            %{error: var1} = @myattribute
            %{"a" => var2} = @other
            IO.puts
          end
          """
          |> string_to_state

        assert [
                 %VarInfo{
                   name: :var1,
                   type: {:map_key, {:attribute, :myattribute}, {:atom, :error}}
                 },
                 # TODO not atom keys currently not supported
                 %VarInfo{
                   name: :var2,
                   type: {:map_key, {:attribute, :other}, nil}
                 }
               ] = state |> get_line_vars(7)
      end

      test "map destructuring for" do
        state =
          """
          defmodule MyModule do
            @myattribute %{ok: :a, error: b, other: :c}
            for {k, v} <- @myattribute do
              IO.puts
            end
          end
          """
          |> string_to_state

        assert [
                 %VarInfo{
                   name: :k,
                   type: {
                     :tuple_nth,
                     {
                       :intersection,
                       [
                         {:for_expression, {:attribute, :myattribute}},
                         {:tuple, 2, [nil, {:variable, :v}]}
                       ]
                     },
                     0
                   }
                 },
                 %VarInfo{
                   name: :v,
                   type: {
                     :tuple_nth,
                     {
                       :intersection,
                       [
                         {:for_expression, {:attribute, :myattribute}},
                         {:tuple, 2, [{:variable, :k}, nil]}
                       ]
                     },
                     1
                   }
                 }
               ] = state |> get_line_vars(4)
      end

      test "struct destructuring" do
        state =
          """
          defmodule MyModule do
            @a %My{}
            @myattribute %My{ok: :a, error: b, other: :c}
            %{error: var1} = @myattribute
            %My{error: other} = @myattribute
            IO.puts
          end
          """
          |> string_to_state

        assert [
                 %VarInfo{
                   name: :other,
                   type: {:map_key, {:attribute, :myattribute}, {:atom, :error}}
                 },
                 %VarInfo{
                   name: :var1,
                   type: {:map_key, {:attribute, :myattribute}, {:atom, :error}}
                 }
               ] = state |> get_line_vars(6)
      end

      test "binding in with expression" do
        state =
          """
          defmodule MyModule do
            @myattribute [:ok, :error, :other]
            with a <- @myattribute do
              b = a
              IO.puts
            end
          end
          """
          |> string_to_state

        assert [
                 %VarInfo{name: :a, type: {:attribute, :myattribute}},
                 %VarInfo{name: :b, type: {:variable, :a}}
               ] = state |> get_line_vars(5)
      end

      test "vars defined inside a function without params" do
        state =
          """
          defmodule MyModule do
            var_out1 = 1
            def func do
              var_in1 = 1
              var_in2 = 1
              IO.puts ""
            end
            var_out2 = 1
            IO.puts ""
          end
          """
          |> string_to_state

        assert [
                 %VarInfo{name: :var_in1, positions: [{4, 5}], scope_id: 4},
                 %VarInfo{name: :var_in2, positions: [{5, 5}], scope_id: 4}
               ] = state |> get_line_vars(6)
      end

      test "vars binding" do
        state =
          """
          defmodule MyModule do
            def func do
              var = String
              IO.puts ""
              var = Map
              IO.puts ""
              if abc do
                IO.puts ""
                var = List
                IO.puts ""
                var = Enum
                IO.puts ""
              end
              IO.puts ""
              var = Atom
              IO.puts ""
              other = var
              IO.puts ""
            end
          end
          """
          |> string_to_state

        assert [%VarInfo{type: {:atom, String}}] = state |> get_line_vars(4)

        assert [%VarInfo{type: {:atom, String}}, %VarInfo{type: {:atom, Map}}] =
                 state |> get_line_vars(6)

        assert [%VarInfo{type: {:atom, String}}, %VarInfo{type: {:atom, Map}}] =
                 state |> get_line_vars(8)

        assert [
                 %VarInfo{type: {:atom, String}, scope_id: 4},
                 %VarInfo{type: {:atom, Map}, scope_id: 4},
                 %VarInfo{type: {:atom, List}, scope_id: 5}
               ] = state |> get_line_vars(10)

        assert [
                 %VarInfo{type: {:atom, String}, scope_id: 4},
                 %VarInfo{type: {:atom, Map}, scope_id: 4},
                 %VarInfo{type: {:atom, List}, scope_id: 5},
                 %VarInfo{type: {:atom, Enum}, scope_id: 5}
               ] = state |> get_line_vars(12)

        assert [%VarInfo{type: {:atom, String}}, %VarInfo{type: {:atom, Map}}] =
                 state |> get_line_vars(14)

        assert [
                 %VarInfo{type: {:atom, String}},
                 %VarInfo{type: {:atom, Map}},
                 %VarInfo{type: {:atom, Atom}}
               ] = state |> get_line_vars(16)

        assert [
                 %VarInfo{name: :other, type: {:variable, :var}},
                 %VarInfo{type: {:atom, String}},
                 %VarInfo{type: {:atom, Map}},
                 %VarInfo{type: {:atom, Atom}}
               ] = state |> get_line_vars(18)
      end

      test "variables are added to environment" do
        state =
          """
          defmodule MyModule do
            def func do
              var = :my_var
            end
          end
          """
          |> string_to_state

        assert [%VarInfo{type: {:atom, :my_var}, scope_id: scope_id}] = state |> get_line_vars(3)
        assert [%VarInfo{name: :var}] = state.vars_info_per_scope_id[scope_id]
      end

      test "variables are added to environment in ex_unit test" do
        state =
          """
          defmodule MyModuleTests do
            use ExUnit.Case, async: true

            test "it does what I want", %{some: some} do
              IO.puts("")
            end

            describe "this" do
              test "too does what I want" do
                IO.puts("")
              end
            end

            test "is not implemented"
          end
          """
          |> string_to_state

        assert [%VarInfo{type: nil, scope_id: scope_id}] = state |> get_line_vars(5)
        assert [%VarInfo{name: :some}] = state.vars_info_per_scope_id[scope_id]

        assert Map.has_key?(
                 state.mods_funs_to_positions,
                 {MyModuleTests, :"test it does what I want", 1}
               )

        assert Map.has_key?(
                 state.mods_funs_to_positions,
                 {MyModuleTests, :"test this too does what I want", 1}
               )

        assert Map.has_key?(
                 state.mods_funs_to_positions,
                 {MyModuleTests, :"test is not implemented", 1}
               )
      end

      test "variables are added to environment in ex_unit setup" do
        state =
          """
          defmodule MyModuleTests do
            use ExUnit.Case, async: true

            setup_all %{some: some} do
              IO.puts("")
            end

            setup %{some: other} do
              IO.puts("")
            end

            setup do
              IO.puts("")
            end

            setup :clean_up_tmp_directory

            setup [:clean_up_tmp_directory, :another_setup]

            setup {MyModule, :my_setup_function}
          end
          """
          |> string_to_state

        assert [%VarInfo{type: nil, scope_id: scope_id}] = state |> get_line_vars(5)
        assert [%VarInfo{name: :some}] = state.vars_info_per_scope_id[scope_id]

        assert [%VarInfo{type: nil, scope_id: scope_id}] = state |> get_line_vars(9)
        assert [%VarInfo{name: :other}] = state.vars_info_per_scope_id[scope_id]

        # we do not generate defs - ExUnit.Callbacks.__setup__ is too complicated and generates def names with counters, e.g.
        # :"__ex_unit_setup_#{counter}_#{length(setup)}"
      end

      test "variables from outside module are added to environment" do
        state =
          """
          var = :my_var
          """
          |> string_to_state

        assert [%VarInfo{type: {:atom, :my_var}, scope_id: scope_id}] = state |> get_line_vars(1)
        assert [%VarInfo{name: :var}] = state.vars_info_per_scope_id[scope_id]
      end

      test "call binding" do
        state =
          """
          defmodule MyModule do
            def remote_calls do
              var1 = DateTime.now
              var2 = :erlang.now()
              var3 = __MODULE__.now(:abc)
              var4 = "Etc/UTC" |> DateTime.now
              IO.puts ""
            end

            def local_calls do
              var1 = now
              var2 = now()
              var3 = now(:abc)
              var4 = :abc |> now
              var5 = :abc |> now(5)
              IO.puts ""
            end

            @attr %{qwe: String}
            def map_field(var1) do
              var1 = var1.abc
              var2 = @attr.qwe(0)
              var3 = abc.cde.efg
              IO.puts ""
            end
          end
          """
          |> string_to_state

        assert [
                 %VarInfo{name: :var1, type: {:call, {:atom, DateTime}, :now, []}},
                 %VarInfo{name: :var2, type: {:call, {:atom, :erlang}, :now, []}},
                 %VarInfo{name: :var3, type: {:call, {:atom, MyModule}, :now, [{:atom, :abc}]}},
                 %VarInfo{name: :var4, type: {:call, {:atom, DateTime}, :now, [nil]}}
               ] = state |> get_line_vars(7)

        assert [
                 %VarInfo{name: :var1, type: {:variable, :now}},
                 %VarInfo{name: :var2, type: {:local_call, :now, []}},
                 %VarInfo{name: :var3, type: {:local_call, :now, [{:atom, :abc}]}},
                 %VarInfo{name: :var4, type: {:local_call, :now, [{:atom, :abc}]}},
                 %VarInfo{name: :var5, type: {:local_call, :now, [{:atom, :abc}, {:integer, 5}]}}
               ] = state |> get_line_vars(16)

        assert [
                 %VarInfo{name: :var1, type: nil, scope_id: 7},
                 %VarInfo{name: :var1, type: {:call, {:variable, :var1}, :abc, []}, scope_id: 8},
                 %VarInfo{name: :var2, type: {:call, {:attribute, :attr}, :qwe, [{:integer, 0}]}},
                 %VarInfo{
                   name: :var3,
                   type: {:call, {:call, {:variable, :abc}, :cde, []}, :efg, []}
                 }
               ] = state |> get_line_vars(24)
      end

      test "map binding" do
        state =
          """
          defmodule MyModule do
            def func do
              var = %{asd: 5}
              IO.puts ""
              var = %{asd: 5, nested: %{wer: "asd"}}
              IO.puts ""
              var = %{"asd" => "dsds"}
              IO.puts ""
              var = %{asd: 5, zxc: String}
              IO.puts ""
              qwe = %{var | asd: 2, zxc: 5}
              IO.puts ""
              qwe = %{var | asd: 2}
              IO.puts ""

            end
          end
          """
          |> string_to_state

        assert [%VarInfo{type: {:map, [asd: {:integer, 5}], nil}}] = state |> get_line_vars(4)

        assert [
                 %VarInfo{type: {:map, [asd: {:integer, 5}], nil}},
                 %VarInfo{
                   type: {:map, [asd: {:integer, 5}, nested: {:map, [wer: nil], nil}], nil}
                 }
               ] = state |> get_line_vars(6)

        assert [
                 %VarInfo{type: {:map, [asd: {:integer, 5}], nil}},
                 %VarInfo{
                   type: {:map, [asd: {:integer, 5}, nested: {:map, [wer: nil], nil}], nil}
                 },
                 %VarInfo{type: {:map, [], nil}}
               ] = state |> get_line_vars(8)

        assert [
                 %VarInfo{type: {:map, [asd: {:integer, 5}], nil}},
                 %VarInfo{
                   type: {:map, [asd: {:integer, 5}, nested: {:map, [wer: nil], nil}], nil}
                 },
                 %VarInfo{type: {:map, [], nil}},
                 %VarInfo{type: {:map, [asd: {:integer, 5}, zxc: {:atom, String}], nil}}
               ] = state |> get_line_vars(10)

        assert [
                 %VarInfo{
                   type: {:map, [asd: {:integer, 2}, zxc: {:integer, 5}], {:variable, :var}}
                 }
               ] =
                 state |> get_line_vars(12) |> Enum.filter(&(&1.name == :qwe))

        assert [
                 %VarInfo{
                   type: {:map, [asd: {:integer, 2}, zxc: {:integer, 5}], {:variable, :var}}
                 },
                 %VarInfo{type: {:map, [{:asd, {:integer, 2}}], {:variable, :var}}}
               ] = state |> get_line_vars(14) |> Enum.filter(&(&1.name == :qwe))
      end

      test "struct binding" do
        state =
          """
          defmodule MyModule do
            def func(%MyStruct{} = var1, var2 = %:other_struct{}, var3 = %__MODULE__{},
              var4 = %__MODULE__.Sub{}, var7 = %_{}) do
              IO.puts ""
            end

            def some(a) do
              asd = %Some{sub: Atom}
              IO.puts ""
              asd = %Other{a | sub: Atom}
              IO.puts ""
              asd = %{asd | other: 123}
              IO.puts ""
              z = x = asd
              IO.puts ""
            end
          end
          """
          |> string_to_state

        assert [
                 %VarInfo{name: :var1, type: {:struct, [], {:atom, MyStruct}, nil}},
                 %VarInfo{name: :var2, type: {:struct, [], {:atom, :other_struct}, nil}},
                 %VarInfo{name: :var3, type: {:struct, [], {:atom, MyModule}, nil}},
                 %VarInfo{name: :var4, type: {:struct, [], {:atom, MyModule.Sub}, nil}},
                 %VarInfo{name: :var7, type: {:struct, [], nil, nil}}
               ] = state |> get_line_vars(4)

        assert %VarInfo{name: :asd, type: {:struct, [{:sub, {:atom, Atom}}], {:atom, Some}, nil}} =
                 state |> get_line_vars(9) |> Enum.find(&(&1.name == :asd))

        assert [
                 %VarInfo{
                   name: :asd,
                   type: {:struct, [{:sub, {:atom, Atom}}], {:atom, Some}, nil}
                 },
                 %VarInfo{
                   name: :asd,
                   type: {:struct, [{:sub, {:atom, Atom}}], {:atom, Other}, {:variable, :a}}
                 }
               ] = state |> get_line_vars(11) |> Enum.filter(&(&1.name == :asd))

        assert [
                 %VarInfo{
                   name: :asd,
                   type: {:struct, [{:sub, {:atom, Atom}}], {:atom, Some}, nil}
                 },
                 %VarInfo{
                   name: :asd,
                   type: {:struct, [{:sub, {:atom, Atom}}], {:atom, Other}, {:variable, :a}}
                 },
                 %VarInfo{
                   name: :asd,
                   type: {:map, [{:other, {:integer, 123}}], {:variable, :asd}}
                 }
               ] = state |> get_line_vars(13) |> Enum.filter(&(&1.name == :asd))

        assert [
                 %VarInfo{name: :x, type: {:intersection, [{:variable, :z}, {:variable, :asd}]}},
                 %VarInfo{name: :z, type: {:variable, :asd}}
               ] = state |> get_line_vars(15) |> Enum.filter(&(&1.name in [:x, :z]))
      end

      test "struct binding understands builtin sigils and ranges" do
        state =
          """
          defmodule MyModule do
            def some() do
              var1 = ~D[2000-01-01]
              var2 = ~T[13:00:07]
              var3 = ~U[2015-01-13 13:00:07Z]
              var4 = ~N[2000-01-01 23:00:07]
              var5 = ~r/foo/iu
              var6 = ~R(f\#{1,3}o)
              var7 = 12..34
              IO.puts ""
            end
          end
          """
          |> string_to_state

        assert [
                 %VarInfo{name: :var1, type: {:struct, [], {:atom, Date}}},
                 %VarInfo{name: :var2, type: {:struct, [], {:atom, Time}}},
                 %VarInfo{name: :var3, type: {:struct, [], {:atom, DateTime}}},
                 %VarInfo{name: :var4, type: {:struct, [], {:atom, NaiveDateTime}}},
                 %VarInfo{name: :var5, type: {:struct, [], {:atom, Regex}}},
                 %VarInfo{name: :var6, type: {:struct, [], {:atom, Regex}}},
                 %VarInfo{name: :var7, type: {:struct, [], {:atom, Range}}}
               ] = state |> get_line_vars(10)
      end

      test "struct binding understands stepped ranges" do
        state =
          """
          defmodule MyModule do
            def some() do
              var1 = 12..34//2
              IO.puts ""
            end
          end
          """
          |> string_to_state

        assert [
                 %VarInfo{name: :var1, type: {:struct, [], {:atom, Range}}}
               ] = state |> get_line_vars(4)
      end

      test "nested `=` binding" do
        state =
          """
          defmodule MyModule do
            def some() do
              %State{formatted: formatted} = state = socket.assigns.state
              IO.puts ""
            end
          end
          """
          |> string_to_state

        assert [
                 %VarInfo{
                   name: :formatted,
                   type: {
                     :map_key,
                     {
                       :call,
                       {:call, {:variable, :socket}, :assigns, []},
                       :state,
                       []
                     },
                     {:atom, :formatted}
                   }
                 },
                 %VarInfo{
                   name: :state,
                   type:
                     {:intersection,
                      [
                        {:struct, [formatted: {:variable, :formatted}], {:atom, Elixir.State},
                         nil},
                        {:call, {:call, {:variable, :socket}, :assigns, []}, :state, []}
                      ]}
                 }
               ] = state |> get_line_vars(4)
      end

      test "case binding" do
        state =
          """
          defmodule MyModule do
            def some() do
              case Some.call() do
                {:ok, x} ->
                  IO.puts ""
              end
            end
          end
          """
          |> string_to_state

        assert [
                 %VarInfo{
                   name: :x,
                   type:
                     {:tuple_nth,
                      {:intersection,
                       [{:call, {:atom, Some}, :call, []}, {:tuple, 2, [{:atom, :ok}, nil]}]}, 1}
                 }
               ] = state |> get_line_vars(5)
      end

      test "rescue binding" do
        state =
          """
          defmodule MyModule do
            def some() do
              try do
                Some.call()
              rescue
                e0 in ArgumentError ->
                  :ok
                e1 in [ArgumentError] ->
                  :ok
                e2 in [RuntimeError, Enum.EmptyError] ->
                  :ok
                e3 ->
                  :ok
              else
                a ->
                  :ok
              end
            end
          end
          """
          |> string_to_state

        assert [
                 %VarInfo{
                   name: :e0,
                   type: {:struct, [], {:atom, ArgumentError}, nil}
                 }
               ] = state |> get_line_vars(6)

        assert [
                 %VarInfo{
                   name: :e1,
                   type: {:struct, [], {:atom, ArgumentError}, nil}
                 }
               ] = state |> get_line_vars(8)

        assert [
                 %VarInfo{
                   name: :e2,
                   type: {:struct, [], {:atom, Exception}, nil}
                 }
               ] = state |> get_line_vars(10)

        assert [
                 %VarInfo{
                   name: :e3,
                   type: {:struct, [], {:atom, Exception}, nil}
                 }
               ] = state |> get_line_vars(12)

        assert [
                 %VarInfo{
                   name: :a,
                   type: nil
                 }
               ] = state |> get_line_vars(15)
      end

      test "vars defined inside a function `after`/`rescue`/`catch`" do
        state =
          """
          defmodule MyModule do
            var_out1 = 1
            def func(var_arg) do
              var_in1 = 1
              var_in2 = 1
              IO.puts ""
            after
              var_after = 1
              IO.puts ""
            end
          end
          """
          |> string_to_state

        assert [
                 %VarInfo{name: :var_arg, positions: [{3, 12}], scope_id: 3},
                 %VarInfo{name: :var_in1, positions: [{4, 5}], scope_id: 4},
                 %VarInfo{name: :var_in2, positions: [{5, 5}], scope_id: 4}
               ] = state |> get_line_vars(6)

        assert [
                 %VarInfo{name: :var_after, positions: [{8, 5}], scope_id: 5},
                 %VarInfo{name: :var_arg, positions: [{3, 12}], scope_id: 3}
               ] = state |> get_line_vars(9)
      end

      test "vars defined inside a function with params" do
        state =
          """
          defmodule MyModule do
            var_out1 = 1
            def func(%{key1: par1, key2: [par2|[par3, _]]}, par4, _par5) do
              var_in1 = 1
              var_in2 = 1
              IO.puts ""
            end
            defp func1(arg), do: arg + 1
            var_out2 = 1
          end
          """
          |> string_to_state

        assert [
                 %VarInfo{name: :_par5, positions: [{3, 57}], scope_id: 3},
                 %VarInfo{name: :par1, positions: [{3, 20}], scope_id: 3},
                 %VarInfo{name: :par2, positions: [{3, 33}], scope_id: 3},
                 %VarInfo{name: :par3, positions: [{3, 39}], scope_id: 3},
                 %VarInfo{name: :par4, positions: [{3, 51}], scope_id: 3},
                 %VarInfo{name: :var_in1, positions: [{4, 5}], scope_id: 4},
                 %VarInfo{name: :var_in2, positions: [{5, 5}], scope_id: 4}
               ] = state |> get_line_vars(6)

        assert [
                 %VarInfo{name: :arg, positions: [{8, 14}, {8, 24}], scope_id: 5}
               ] = state |> get_line_vars(8)
      end

      test "vars binding by pattern matching with pin operators" do
        state =
          """
          defmodule MyModule do
            def func(a) do
              b = 1
              case a do
                %{b: ^2} = a1 -> 2
                %{b: ^b} = a2 -> b
              end
            end
          end
          """
          |> string_to_state

        vars = state |> get_line_vars(5)

        assert %VarInfo{
                 name: :a1,
                 positions: [{5, 18}],
                 scope_id: 6,
                 is_definition: true,
                 type: {:map, [b: {:integer, 2}], nil}
               } = Enum.find(vars, &(&1.name == :a1))

        vars = state |> get_line_vars(6)

        assert %VarInfo{
                 name: :a2,
                 positions: [{6, 18}],
                 scope_id: 7,
                 is_definition: true,
                 type: {:map, [b: {:variable, :b}], nil}
               } = Enum.find(vars, &(&1.name == :a2))
      end

      test "rebinding vars" do
        state =
          """
          defmodule MyModule do
            var1 = 1
            def func(%{var: var1, key: [_|[_, var1]]}) do
              var1 = 1
              var1 = 2
              IO.puts ""
            end
            var1 = 1
          end
          """
          |> string_to_state

        vars = state |> get_line_vars(6)

        assert [
                 %VarInfo{name: :var1, positions: [{3, 19}, {3, 37}], scope_id: 3},
                 %VarInfo{name: :var1, positions: [{4, 5}], scope_id: 4},
                 %VarInfo{name: :var1, positions: [{5, 5}], scope_id: 4}
               ] = vars
      end
    end
  end

  describe "var" do
    test "vars defined inside a module" do
      state =
        """
        defmodule MyModule do
          var_out1 = 1
          def func do
            var_in = 1
          end
          var_out2 = 1
          IO.puts ""
        end
        """
        |> string_to_state

      assert Map.keys(state.lines_to_env[7].versioned_vars) == [
               {:var_out1, nil},
               {:var_out2, nil}
             ]

      assert [
               %VarInfo{name: :var_out1, positions: [{2, 3}], scope_id: scope_id},
               %VarInfo{name: :var_out2, positions: [{6, 3}], scope_id: scope_id}
             ] = state |> get_line_vars(7)
    end

    test "vars defined in a `for` comprehension" do
      state =
        """
        defmodule MyModule do
          var_out1 = 1
          IO.puts ""
          for var_on <- [1,2], var_on != 2, var_on1 = var_on + 1 do
            var_in = 1
            IO.puts ""
          end
          var_out2 = 1
          IO.puts ""
        end
        """
        |> string_to_state

      assert Map.keys(state.lines_to_env[3].versioned_vars) == [{:var_out1, nil}]

      assert [
               %VarInfo{name: :var_out1, positions: [{2, 3}]}
             ] = get_line_vars(state, 3)

      assert Map.keys(state.lines_to_env[6].versioned_vars) == [
               {:var_in, nil},
               {:var_on, nil},
               {:var_on1, nil},
               {:var_out1, nil}
             ]

      assert ([
                %VarInfo{
                  is_definition: true,
                  name: :var_in,
                  positions: [{5, 5}],
                  scope_id: scope_id_3
                },
                %VarInfo{
                  is_definition: true,
                  name: :var_on,
                  positions: [{4, 7}, {4, 24}, {4, 47}],
                  scope_id: scope_id_2
                },
                %VarInfo{
                  is_definition: true,
                  name: :var_on1,
                  positions: [{4, 37}],
                  scope_id: scope_id_2
                },
                %VarInfo{
                  is_definition: true,
                  name: :var_out1,
                  positions: [{2, 3}],
                  scope_id: scope_id_1
                }
              ]
              when scope_id_2 > scope_id_1 and scope_id_3 > scope_id_2) = get_line_vars(state, 6)

      assert Map.keys(state.lines_to_env[9].versioned_vars) == [
               {:var_out1, nil},
               {:var_out2, nil}
             ]

      assert [
               %VarInfo{name: :var_out1, positions: [{2, 3}], scope_id: scope_id},
               %VarInfo{name: :var_out2, positions: [{8, 3}], scope_id: scope_id}
             ] = get_line_vars(state, 9)
    end

    test "vars defined in a `with` expression" do
      state =
        """
        defmodule MyModule do
          var_out1 = 1
          IO.puts ""
          with var_on <- [1,2], var_on != 2, var_on1 = var_on + 1 do
            var_in = 1
            IO.puts ""
          end
          var_out2 = 1
          IO.puts ""
        end
        """
        |> string_to_state

      assert Map.keys(state.lines_to_env[3].versioned_vars) == [{:var_out1, nil}]

      assert [
               %VarInfo{name: :var_out1, positions: [{2, 3}]}
             ] = get_line_vars(state, 3)

      assert Map.keys(state.lines_to_env[6].versioned_vars) == [
               {:var_in, nil},
               {:var_on, nil},
               {:var_on1, nil},
               {:var_out1, nil}
             ]

      assert ([
                %VarInfo{
                  is_definition: true,
                  name: :var_in,
                  positions: [{5, 5}],
                  scope_id: scope_id_3
                },
                %VarInfo{
                  is_definition: true,
                  name: :var_on,
                  positions: [{4, 8}, {4, 25}, {4, 48}],
                  scope_id: scope_id_2
                },
                %VarInfo{
                  is_definition: true,
                  name: :var_on1,
                  positions: [{4, 38}],
                  scope_id: scope_id_2
                },
                %VarInfo{
                  is_definition: true,
                  name: :var_out1,
                  positions: [{2, 3}],
                  scope_id: scope_id_1
                }
              ]
              when scope_id_2 > scope_id_1 and scope_id_3 > scope_id_2) = get_line_vars(state, 6)

      assert Map.keys(state.lines_to_env[9].versioned_vars) == [
               {:var_out1, nil},
               {:var_out2, nil}
             ]

      assert [
               %VarInfo{name: :var_out1, positions: [{2, 3}], scope_id: scope_id},
               %VarInfo{name: :var_out2, positions: [{8, 3}], scope_id: scope_id}
             ] = get_line_vars(state, 9)
    end

    test "vars defined in a `if/else` expression" do
      state =
        """
        defmodule MyModule do
          var_out1 = 1
          if var_on = true do
            var_in_if = 1
            IO.puts ""
          else
            var_in_else = 1
            IO.puts x
          end
          var_out2 = 1
          IO.puts ""
        end
        """
        |> string_to_state

      assert Map.keys(state.lines_to_env[5].versioned_vars) == [
               {:var_in_if, nil},
               {:var_on, nil},
               {:var_out1, nil}
             ]

      assert ([
                %VarInfo{name: :var_in_if, positions: [{4, 5}], scope_id: scope_id_2},
                %VarInfo{name: :var_on, positions: [{3, 6}], scope_id: scope_id_1},
                %VarInfo{name: :var_out1, positions: [{2, 3}], scope_id: scope_id_1}
              ]
              when scope_id_2 > scope_id_1) = get_line_vars(state, 5)

      assert Map.keys(state.lines_to_env[8].versioned_vars)
             |> Enum.reject(&(&1 |> elem(1) != nil)) == [
               {:var_in_else, nil},
               {:var_on, nil},
               {:var_out1, nil}
             ]

      assert ([
                %VarInfo{name: :var_in_else, positions: [{7, 5}], scope_id: scope_id_2},
                %VarInfo{name: :var_on, positions: [{3, 6}], scope_id: scope_id_1},
                %VarInfo{name: :var_out1, positions: [{2, 3}], scope_id: scope_id_1}
              ]
              when scope_id_2 > scope_id_1) = get_line_vars(state, 8)

      assert Map.keys(state.lines_to_env[11].versioned_vars) == [
               {:var_on, nil},
               {:var_out1, nil},
               {:var_out2, nil}
             ]

      assert [
               %VarInfo{name: :var_on, positions: [{3, 6}], scope_id: scope_id},
               %VarInfo{name: :var_out1, positions: [{2, 3}], scope_id: scope_id},
               %VarInfo{name: :var_out2, positions: [{10, 3}], scope_id: scope_id}
             ] = get_line_vars(state, 11)
    end

    test "vars defined inside a `fn`" do
      state =
        """
        defmodule MyModule do
          var_out1 = 1
          fn var_on ->
            var_in = 1
            IO.puts ""
          end
          var_out2 = 1
          IO.puts ""
        end
        """
        |> string_to_state

      assert Map.keys(state.lines_to_env[5].versioned_vars) == [
               {:var_in, nil},
               {:var_on, nil},
               {:var_out1, nil}
             ]

      assert ([
                %VarInfo{
                  is_definition: true,
                  name: :var_in,
                  positions: [{4, 5}],
                  scope_id: scope_id_2
                },
                %VarInfo{
                  is_definition: true,
                  name: :var_on,
                  positions: [{3, 6}],
                  scope_id: scope_id_2
                },
                %VarInfo{
                  is_definition: true,
                  name: :var_out1,
                  positions: [{2, 3}],
                  scope_id: scope_id_1
                }
              ]
              when scope_id_2 > scope_id_1) = get_line_vars(state, 5)

      assert Map.keys(state.lines_to_env[8].versioned_vars) == [
               {:var_out1, nil},
               {:var_out2, nil}
             ]

      assert [
               %VarInfo{name: :var_out1, positions: [{2, 3}], scope_id: scope_id},
               %VarInfo{name: :var_out2, positions: [{7, 3}], scope_id: scope_id}
             ] = get_line_vars(state, 8)
    end

    test "vars defined inside a `case`" do
      state =
        """
        defmodule MyModule do
          var_out1 = 1
          case var_on0 = var_out1 do
            {var_on1} ->
              var_in1 = 1
              IO.puts ""
            {var_on2} ->
              var_in2 = 2
              IO.puts ""
            var_on3 -> IO.puts ""
          end
          var_out2 = 1
          IO.puts ""
        end
        """
        |> string_to_state

      assert Map.keys(state.lines_to_env[6].versioned_vars) == [
               {:var_in1, nil},
               {:var_on0, nil},
               {:var_on1, nil},
               {:var_out1, nil}
             ]

      assert ([
                %VarInfo{
                  is_definition: true,
                  name: :var_in1,
                  positions: [{5, 7}],
                  scope_id: scope_id_2
                },
                %VarInfo{
                  is_definition: true,
                  name: :var_on0,
                  positions: [{3, 8}],
                  scope_id: scope_id_1
                },
                %VarInfo{
                  is_definition: true,
                  name: :var_on1,
                  positions: [{4, 6}],
                  scope_id: scope_id_2
                },
                %VarInfo{
                  is_definition: true,
                  name: :var_out1,
                  positions: [{2, 3}, {3, 18}],
                  scope_id: scope_id_1
                }
              ]
              when scope_id_2 > scope_id_1) = get_line_vars(state, 6)

      assert Map.keys(state.lines_to_env[9].versioned_vars) == [
               {:var_in2, nil},
               {:var_on0, nil},
               {:var_on2, nil},
               {:var_out1, nil}
             ]

      assert ([
                %VarInfo{name: :var_in2, positions: [{8, 7}], scope_id: scope_id_2},
                %VarInfo{name: :var_on0, positions: [{3, 8}], scope_id: scope_id_1},
                %VarInfo{name: :var_on2, positions: [{7, 6}], scope_id: scope_id_2},
                %VarInfo{name: :var_out1, positions: [{2, 3}, {3, 18}], scope_id: scope_id_1}
              ]
              when scope_id_2 > scope_id_1) = get_line_vars(state, 9)

      assert Map.keys(state.lines_to_env[10].versioned_vars) == [
               {:var_on0, nil},
               {:var_on3, nil},
               {:var_out1, nil}
             ]

      assert ([
                %VarInfo{name: :var_on0, positions: [{3, 8}], scope_id: scope_id_1},
                %VarInfo{name: :var_on3, positions: [{10, 5}], scope_id: scope_id_2},
                %VarInfo{name: :var_out1, positions: [{2, 3}, {3, 18}], scope_id: scope_id_1}
              ]
              when scope_id_2 > scope_id_1) = get_line_vars(state, 10)

      assert Map.keys(state.lines_to_env[13].versioned_vars) == [
               {:var_on0, nil},
               {:var_out1, nil},
               {:var_out2, nil}
             ]

      assert [
               %VarInfo{name: :var_on0, positions: [{3, 8}], scope_id: scope_id},
               %VarInfo{name: :var_out1, positions: [{2, 3}, {3, 18}], scope_id: scope_id},
               %VarInfo{name: :var_out2, positions: [{12, 3}], scope_id: scope_id}
             ] = get_line_vars(state, 13)
    end

    test "vars defined inside a `cond`" do
      state =
        """
        defmodule MyModule do
          var_out1 = 1
          cond do
            1 == 1 ->
              var_in = 1
              IO.puts ""
            var_in1 = Enum.find([], 1) ->
              IO.puts ""
            var_in2 = Enum.find([], 2) -> IO.puts ""
          end
          var_out2 = 1
          IO.puts ""
        end
        """
        |> string_to_state

      assert Map.keys(state.lines_to_env[6].versioned_vars) == [
               {:var_in, nil},
               {:var_out1, nil}
             ]

      assert ([
                %VarInfo{name: :var_in, positions: [{5, 7}], scope_id: scope_id_2},
                %VarInfo{name: :var_out1, positions: [{2, 3}], scope_id: scope_id_1}
              ]
              when scope_id_2 > scope_id_1) = get_line_vars(state, 6)

      assert Map.keys(state.lines_to_env[8].versioned_vars) == [
               {:var_in1, nil},
               {:var_out1, nil}
             ]

      assert ([
                %VarInfo{name: :var_in1, positions: [{7, 5}], scope_id: scope_id_2},
                %VarInfo{name: :var_out1, positions: [{2, 3}], scope_id: scope_id_1}
              ]
              when scope_id_2 > scope_id_1) = get_line_vars(state, 8)

      assert Map.keys(state.lines_to_env[9].versioned_vars) == [
               {:var_in2, nil},
               {:var_out1, nil}
             ]

      assert ([
                %VarInfo{name: :var_in2, positions: [{9, 5}], scope_id: scope_id_2},
                %VarInfo{name: :var_out1, positions: [{2, 3}], scope_id: scope_id_1}
              ]
              when scope_id_2 > scope_id_1) = get_line_vars(state, 9)

      assert Map.keys(state.lines_to_env[12].versioned_vars) == [
               {:var_out1, nil},
               {:var_out2, nil}
             ]

      assert [
               %VarInfo{name: :var_out1, positions: [{2, 3}], scope_id: scope_id},
               %VarInfo{name: :var_out2, positions: [{11, 3}], scope_id: scope_id}
             ] = get_line_vars(state, 12)
    end

    test "vars defined inside a `try`" do
      state =
        """
        defmodule MyModule do
          var_out1 = 1
          try do
            var_in_try = 1
            IO.puts ""
          rescue
            e1 in ArgumentError -> IO.puts ""
            e2 in KeyError ->
              var_in_rescue = 0
              IO.puts ""
          catch
            :exit, reason1 -> IO.puts ""
            reason2 ->
              var_in_catch = 0
              IO.puts ""
          else
            {:atom, var_on_else} -> IO.puts ""
            :atom ->
              var_in_else = 0
              IO.puts ""
          after
            var_in_after = 0
            IO.puts ""
          end
          var_out2 = 1
          IO.puts ""
        end
        """
        |> string_to_state

      assert Map.keys(state.lines_to_env[5].versioned_vars) == [
               {:var_in_try, nil},
               {:var_out1, nil}
             ]

      assert ([
                %VarInfo{name: :var_in_try, positions: [{4, 5}], scope_id: scope_id_2},
                %VarInfo{name: :var_out1, positions: [{2, 3}], scope_id: scope_id_1}
              ]
              when scope_id_2 > scope_id_1) = get_line_vars(state, 5)

      assert Map.keys(state.lines_to_env[7].versioned_vars) == [{:e1, nil}, {:var_out1, nil}]

      assert ([
                %VarInfo{name: :e1, positions: [{7, 5}], scope_id: scope_id_2},
                %VarInfo{name: :var_out1, positions: [{2, 3}], scope_id: scope_id_1}
              ]
              when scope_id_2 > scope_id_1) = get_line_vars(state, 7)

      assert Map.keys(state.lines_to_env[10].versioned_vars) == [
               {:e2, nil},
               {:var_in_rescue, nil},
               {:var_out1, nil}
             ]

      assert ([
                %VarInfo{name: :e2, positions: [{8, 5}], scope_id: scope_id_2},
                %VarInfo{name: :var_in_rescue, positions: [{9, 7}], scope_id: scope_id_2},
                %VarInfo{name: :var_out1, positions: [{2, 3}], scope_id: scope_id_1}
              ]
              when scope_id_2 > scope_id_1) = get_line_vars(state, 10)

      assert Map.keys(state.lines_to_env[12].versioned_vars) == [
               {:reason1, nil},
               {:var_out1, nil}
             ]

      assert ([
                %VarInfo{name: :reason1, positions: [{12, 12}], scope_id: scope_id_2},
                %VarInfo{name: :var_out1, positions: [{2, 3}], scope_id: scope_id_1}
              ]
              when scope_id_2 > scope_id_1) = get_line_vars(state, 12)

      assert Map.keys(state.lines_to_env[15].versioned_vars) == [
               {:reason2, nil},
               {:var_in_catch, nil},
               {:var_out1, nil}
             ]

      assert ([
                %VarInfo{name: :reason2, positions: [{13, 5}], scope_id: scope_id_2},
                %VarInfo{name: :var_in_catch, positions: [{14, 7}], scope_id: scope_id_2},
                %VarInfo{name: :var_out1, positions: [{2, 3}], scope_id: scope_id_1}
              ]
              when scope_id_2 > scope_id_1) = get_line_vars(state, 15)

      assert Map.keys(state.lines_to_env[17].versioned_vars) == [
               {:var_on_else, nil},
               {:var_out1, nil}
             ]

      assert ([
                %VarInfo{name: :var_on_else, positions: [{17, 13}], scope_id: scope_id_2},
                %VarInfo{name: :var_out1, positions: [{2, 3}], scope_id: scope_id_1}
              ]
              when scope_id_2 > scope_id_1) = get_line_vars(state, 17)

      assert Map.keys(state.lines_to_env[20].versioned_vars) == [
               {:var_in_else, nil},
               {:var_out1, nil}
             ]

      assert ([
                %VarInfo{name: :var_in_else, positions: [{19, 7}], scope_id: scope_id_2},
                %VarInfo{name: :var_out1, positions: [{2, 3}], scope_id: scope_id_1}
              ]
              when scope_id_2 > scope_id_1) = get_line_vars(state, 20)

      assert Map.keys(state.lines_to_env[23].versioned_vars) == [
               {:var_in_after, nil},
               {:var_out1, nil}
             ]

      assert ([
                %VarInfo{name: :var_in_after, positions: [{22, 5}], scope_id: scope_id_2},
                %VarInfo{name: :var_out1, positions: [{2, 3}], scope_id: scope_id_1}
              ]
              when scope_id_2 > scope_id_1) = get_line_vars(state, 23)

      assert Map.keys(state.lines_to_env[26].versioned_vars) == [
               {:var_out1, nil},
               {:var_out2, nil}
             ]

      assert [
               %VarInfo{name: :var_out1, positions: [{2, 3}], scope_id: scope_id},
               %VarInfo{name: :var_out2, positions: [{25, 3}], scope_id: scope_id}
             ] = get_line_vars(state, 26)
    end

    test "vars defined inside a `receive`" do
      state =
        """
        defmodule MyModule do
          var_out1 = 1
          receive do
            {:atom, msg1} -> IO.puts ""
            :msg ->
              var_in = 0
              IO.puts ""
          after
            300 ->
              var_in_after = 0
              IO.puts ""
          end
          var_out2 = 1
          IO.puts ""
        end
        """
        |> string_to_state

      assert Map.keys(state.lines_to_env[4].versioned_vars) == [{:msg1, nil}, {:var_out1, nil}]

      assert ([
                %VarInfo{name: :msg1, positions: [{4, 13}], scope_id: scope_id_2},
                %VarInfo{name: :var_out1, positions: [{2, 3}], scope_id: scope_id_1}
              ]
              when scope_id_2 > scope_id_1) = get_line_vars(state, 4)

      assert Map.keys(state.lines_to_env[7].versioned_vars) == [
               {:var_in, nil},
               {:var_out1, nil}
             ]

      assert ([
                %VarInfo{name: :var_in, positions: [{6, 7}], scope_id: scope_id_2},
                %VarInfo{name: :var_out1, positions: [{2, 3}], scope_id: scope_id_1}
              ]
              when scope_id_2 > scope_id_1) = get_line_vars(state, 7)

      assert Map.keys(state.lines_to_env[11].versioned_vars) == [
               {:var_in_after, nil},
               {:var_out1, nil}
             ]

      assert ([
                %VarInfo{name: :var_in_after, positions: [{10, 7}], scope_id: scope_id_2},
                %VarInfo{name: :var_out1, positions: [{2, 3}], scope_id: scope_id_1}
              ]
              when scope_id_2 > scope_id_1) = get_line_vars(state, 11)

      assert Map.keys(state.lines_to_env[14].versioned_vars) == [
               {:var_out1, nil},
               {:var_out2, nil}
             ]

      assert [
               %VarInfo{name: :var_out1, positions: [{2, 3}], scope_id: scope_id},
               %VarInfo{name: :var_out2, positions: [{13, 3}], scope_id: scope_id}
             ] = get_line_vars(state, 14)
    end

    test "functions of arity 0 should not be in the vars list" do
      state =
        """
        defmodule MyModule do
          myself = self
          mynode = node()
          IO.puts ""
        end
        """
        |> string_to_state

      assert Map.keys(state.lines_to_env[4].versioned_vars) == [{:mynode, nil}, {:myself, nil}]

      assert [
               %VarInfo{name: :mynode, positions: [{3, 3}], scope_id: scope_id},
               %VarInfo{name: :myself, positions: [{2, 3}], scope_id: scope_id}
             ] = get_line_vars(state, 4)
    end

    test "inherited vars" do
      state =
        """
        top_level_var = 1
        IO.puts ""
        defmodule OuterModule do
          outer_module_var = 1
          IO.puts ""
          defmodule InnerModule do
            inner_module_var = 1
            IO.puts ""
            def func do
              func_var = 1
              IO.puts ""
            end
            IO.puts ""
          end
          IO.puts ""
        end
        IO.puts ""
        """
        |> string_to_state

      assert Map.keys(state.lines_to_env[2].versioned_vars) == [{:top_level_var, nil}]

      assert [
               %VarInfo{name: :top_level_var, positions: [{1, 1}], scope_id: 0}
             ] = get_line_vars(state, 2)

      assert Map.keys(state.lines_to_env[5].versioned_vars) == [
               {:outer_module_var, nil},
               {:top_level_var, nil}
             ]

      assert ([
                %VarInfo{name: :outer_module_var, positions: [{4, 3}], scope_id: scope_id_2},
                %VarInfo{name: :top_level_var, positions: [{1, 1}], scope_id: scope_id_1}
              ]
              when scope_id_2 > scope_id_1) = get_line_vars(state, 5)

      assert Map.keys(state.lines_to_env[8].versioned_vars) == [
               {:inner_module_var, nil},
               {:outer_module_var, nil},
               {:top_level_var, nil}
             ]

      assert ([
                %VarInfo{name: :inner_module_var, positions: [{7, 5}], scope_id: scope_id_3},
                %VarInfo{name: :outer_module_var, positions: [{4, 3}], scope_id: scope_id_2},
                %VarInfo{name: :top_level_var, positions: [{1, 1}], scope_id: scope_id_1}
              ]
              when scope_id_2 > scope_id_1 and scope_id_3 > scope_id_2) = get_line_vars(state, 8)

      assert Map.keys(state.lines_to_env[11].versioned_vars) == [{:func_var, nil}]

      assert [
               %VarInfo{name: :func_var, positions: [{10, 7}]}
             ] = get_line_vars(state, 11)

      assert Map.keys(state.lines_to_env[13].versioned_vars) == [
               {:inner_module_var, nil},
               {:outer_module_var, nil},
               {:top_level_var, nil}
             ]

      assert ([
                %VarInfo{name: :inner_module_var, positions: [{7, 5}], scope_id: scope_id_3},
                %VarInfo{name: :outer_module_var, positions: [{4, 3}], scope_id: scope_id_2},
                %VarInfo{name: :top_level_var, positions: [{1, 1}], scope_id: scope_id_1}
              ]
              when scope_id_2 > scope_id_1 and scope_id_3 > scope_id_2) = get_line_vars(state, 13)

      assert Map.keys(state.lines_to_env[15].versioned_vars) == [
               outer_module_var: nil,
               top_level_var: nil
             ]

      assert ([
                %VarInfo{name: :outer_module_var, positions: [{4, 3}], scope_id: scope_id_2},
                %VarInfo{name: :top_level_var, positions: [{1, 1}], scope_id: scope_id_1}
              ]
              when scope_id_2 > scope_id_1) = get_line_vars(state, 15)

      assert Map.keys(state.lines_to_env[17].versioned_vars) == [{:top_level_var, nil}]

      assert [
               %VarInfo{name: :top_level_var, positions: [{1, 1}]}
             ] = get_line_vars(state, 17)
    end

    test "vars as a struct type" do
      state =
        """
        defmodule MyModule do
          def func(%my_var{}, %_my_other{}, %_{}, x) do
            %abc{} = x
            IO.puts ""
          end
        end
        """
        |> string_to_state

      assert Map.keys(state.lines_to_env[4].versioned_vars) == [
               {:_my_other, nil},
               {:abc, nil},
               {:my_var, nil},
               {:x, nil}
             ]

      assert ([
                %VarInfo{
                  is_definition: true,
                  name: :_my_other,
                  positions: [{2, 24}],
                  scope_id: scope_id_1
                },
                %VarInfo{
                  is_definition: true,
                  name: :abc,
                  positions: [{3, 6}],
                  scope_id: scope_id_2
                },
                %VarInfo{
                  is_definition: true,
                  name: :my_var,
                  positions: [{2, 13}],
                  scope_id: scope_id_1
                },
                %VarInfo{
                  is_definition: true,
                  name: :x,
                  positions: [{2, 43}, {3, 14}],
                  scope_id: scope_id_1
                }
              ]
              when scope_id_2 > scope_id_1) = state |> get_line_vars(4)
    end
  end

  if @binding_support do
    describe "infer vars type information from guards" do
      defp var_with_guards(guard) do
        """
        defmodule MyModule do
          def func(x) when #{guard} do
            x
          end
        end
        """
        |> string_to_state()
        |> get_line_vars(3)
        |> hd()
      end

      test "number guards" do
        assert %VarInfo{name: :x, type: :number} = var_with_guards("is_number(x)")
        assert %VarInfo{name: :x, type: :number} = var_with_guards("is_float(x)")
        assert %VarInfo{name: :x, type: :number} = var_with_guards("is_integer(x)")
        assert %VarInfo{name: :x, type: :number} = var_with_guards("round(x)")
        assert %VarInfo{name: :x, type: :number} = var_with_guards("trunc(x)")
        assert %VarInfo{name: :x, type: :number} = var_with_guards("div(x)")
        assert %VarInfo{name: :x, type: :number} = var_with_guards("rem(x)")
        assert %VarInfo{name: :x, type: :number} = var_with_guards("abs(x)")
      end

      test "binary guards" do
        assert %VarInfo{name: :x, type: :binary} = var_with_guards("is_binary(x)")

        assert %VarInfo{name: :x, type: :binary} =
                 var_with_guards(~s/binary_part(x, 0, 1) == "a"/)
      end

      test "bitstring guards" do
        assert %VarInfo{name: :x, type: :bitstring} = var_with_guards("is_bitstring(x)")
        assert %VarInfo{name: :x, type: :bitstring} = var_with_guards("bit_size(x) == 1")
        assert %VarInfo{name: :x, type: :bitstring} = var_with_guards("byte_size(x) == 1")
      end

      test "list guards" do
        assert %VarInfo{name: :x, type: :list} = var_with_guards("is_list(x)")
        assert %VarInfo{name: :x, type: {:list, :number}} = var_with_guards("hd(x) == 1")
        assert %VarInfo{name: :x, type: :list} = var_with_guards("tl(x) == [1]")
        assert %VarInfo{name: :x, type: :list} = var_with_guards("length(x) == 1")
      end

      test "tuple guards" do
        assert %VarInfo{name: :x, type: :tuple} = var_with_guards("is_tuple(x)")

        assert %VarInfo{name: :x, type: {:tuple, 1, [nil]}} =
                 var_with_guards("tuple_size(x) == 1")

        assert %VarInfo{name: :x, type: :tuple} = var_with_guards("elem(x, 0) == 1")
      end

      test "atom guards" do
        assert %VarInfo{name: :x, type: :atom} = var_with_guards("is_atom(x)")
      end

      test "boolean guards" do
        assert %VarInfo{name: :x, type: :boolean} = var_with_guards("is_boolean(x)")
      end

      test "map guards" do
        assert %VarInfo{name: :x, type: {:map, [], nil}} = var_with_guards("is_map(x)")
        assert %VarInfo{name: :x, type: {:map, [], nil}} = var_with_guards("map_size(x) == 1")

        assert %VarInfo{name: :x, type: {:map, [a: nil], nil}} =
                 var_with_guards("is_map_key(x, :a)")

        assert %VarInfo{name: :x, type: {:map, [{"a", nil}], nil}} =
                 var_with_guards(~s/is_map_key(x, "a")/)
      end

      test "struct guards" do
        assert %VarInfo{name: :x, type: {:struct, [], nil, nil}} = var_with_guards("is_struct(x)")

        assert %VarInfo{name: :x, type: {:struct, [], {:atom, URI}, nil}} =
                 var_with_guards("is_struct(x, URI)")

        assert %VarInfo{name: :x, type: {:struct, [], {:atom, URI}, nil}} =
                 """
                 defmodule MyModule do
                   alias URI, as: MyURI

                   def func(x) when is_struct(x, MyURI) do
                     x
                   end
                 end
                 """
                 |> string_to_state()
                 |> get_line_vars(5)
                 |> hd()
      end

      test "and combination predicate guards can be merge" do
        assert %VarInfo{name: :x, type: {:intersection, [:number, :boolean]}} =
                 var_with_guards("is_number(x) and x >= 1")

        assert %VarInfo{
                 name: :x,
                 type: {:intersection, [{:map, [a: nil], nil}, {:map, [b: nil], nil}]}
               } = var_with_guards("is_map_key(x, :a) and is_map_key(x, :b)")
      end

      test "or combination predicate guards can be merge into union type" do
        assert %VarInfo{name: :x, type: {:union, [:number, :atom]}} =
                 var_with_guards("is_number(x) or is_atom(x)")

        assert %VarInfo{name: :x, type: {:union, [:number, :atom, :binary]}} =
                 var_with_guards("is_number(x) or is_atom(x) or is_binary(x)")
      end
    end
  end

  describe "alias" do
    test "aliases" do
      state =
        """
        defmodule OuterModule do
          alias List, as: MyList
          def a1, do: IO.puts "OuterModule " <> inspect(__ENV__.aliases)
          defmodule InnerModule do
            alias Enum, as: MyEnum
            def a1, do: IO.puts "InnerModule " <> inspect(__ENV__.aliases)
            def func do
              alias String, as: MyString
              IO.puts ""
              if true do
                alias Macro, as: MyMacro
                IO.puts ""
              end
              IO.puts ""
            end
            IO.puts ""
          end
          def a2, do: IO.puts "OuterModule " <> inspect(__ENV__.aliases)
          alias Code, as: MyCode
          def a3, do: IO.puts "OuterModule " <> inspect(__ENV__.aliases)
          defmodule AnotherInnerModule do
            def a1, do: IO.puts "AnotherInnerModule " <> inspect(__ENV__.aliases)
          end
          def a4, do: IO.puts "OuterModule " <> inspect(__ENV__.aliases)
          defmodule SomeInnerModule.Nested do
            def a1, do: IO.puts "SomeInnerModule.Nested " <> inspect(__ENV__.aliases)
          end
          def a5, do: IO.puts "OuterModule " <> inspect(__ENV__.aliases)
        end
        IO.puts ""
        """
        |> string_to_state

      assert get_line_aliases(state, 3) == [{MyList, List}]

      assert get_line_aliases(state, 6) == [
               {MyList, List},
               {InnerModule, OuterModule.InnerModule},
               {MyEnum, Enum}
             ]

      assert get_line_aliases(state, 9) == [
               {MyList, List},
               {InnerModule, OuterModule.InnerModule},
               {MyEnum, Enum},
               {MyString, String}
             ]

      assert get_line_aliases(state, 12) == [
               {MyList, List},
               {InnerModule, OuterModule.InnerModule},
               {MyEnum, Enum},
               {MyString, String},
               {MyMacro, Macro}
             ]

      assert get_line_aliases(state, 14) == [
               {MyList, List},
               {InnerModule, OuterModule.InnerModule},
               {MyEnum, Enum},
               {MyString, String}
             ]

      assert get_line_aliases(state, 16) == [
               {MyList, List},
               {InnerModule, OuterModule.InnerModule},
               {MyEnum, Enum}
             ]

      # submodule defines an implicit alias in parent module
      assert get_line_aliases(state, 18) == [
               {MyList, List},
               {InnerModule, OuterModule.InnerModule}
             ]

      assert get_line_aliases(state, 20) == [
               {MyList, List},
               {InnerModule, OuterModule.InnerModule},
               {MyCode, Code}
             ]

      assert get_line_aliases(state, 22) == [
               {MyList, List},
               {InnerModule, OuterModule.InnerModule},
               {MyCode, Code},
               {AnotherInnerModule, OuterModule.AnotherInnerModule}
             ]

      assert get_line_aliases(state, 24) == [
               {MyList, List},
               {InnerModule, OuterModule.InnerModule},
               {MyCode, Code},
               {AnotherInnerModule, OuterModule.AnotherInnerModule}
             ]

      # submodule aliases are inherited to sibling submodules
      assert get_line_aliases(state, 26) == [
               {MyList, List},
               {InnerModule, OuterModule.InnerModule},
               {MyCode, Code},
               {AnotherInnerModule, OuterModule.AnotherInnerModule},
               {SomeInnerModule, OuterModule.SomeInnerModule}
             ]

      # submodule Sub0.Sub1.Sub2 is equivalent to alias Sub0
      assert get_line_aliases(state, 28) == [
               {MyList, List},
               {InnerModule, OuterModule.InnerModule},
               {MyCode, Code},
               {AnotherInnerModule, OuterModule.AnotherInnerModule},
               {SomeInnerModule, OuterModule.SomeInnerModule}
             ]

      assert get_line_aliases(state, 30) == []
    end

    test "nested module alias" do
      state =
        """
        defmodule Parent.Nested do
          IO.puts ""
        end
        """
        |> string_to_state

      assert get_line_aliases(state, 2) == []
    end

    test "submodule alias" do
      state =
        """
        defmodule Parent do
          alias OtherParent.Child
          IO.puts ""
          defmodule Some do
            IO.puts ""
          end
          IO.puts ""
          defmodule Other.One do
            IO.puts ""
          end
          IO.puts ""
          defprotocol MyProt do
            def a(t)
          end
          IO.puts ""
        end
        """
        |> string_to_state

      assert get_line_aliases(state, 3) == [{Child, OtherParent.Child}]
      assert get_line_aliases(state, 5) == [{Child, OtherParent.Child}, {Some, Parent.Some}]
      assert get_line_aliases(state, 7) == [{Child, OtherParent.Child}, {Some, Parent.Some}]

      assert get_line_aliases(state, 9) == [
               {Child, OtherParent.Child},
               {Some, Parent.Some},
               {Other, Parent.Other}
             ]

      assert get_line_aliases(state, 11) == [
               {Child, OtherParent.Child},
               {Some, Parent.Some},
               {Other, Parent.Other}
             ]

      assert get_line_aliases(state, 15) == [
               {Child, OtherParent.Child},
               {Some, Parent.Some},
               {Other, Parent.Other},
               {MyProt, Parent.MyProt}
             ]
    end

    test "submodule alias nested parent" do
      state =
        """
        defmodule Parent.Nested do
          alias OtherParent.Child
          IO.puts ""
          defmodule Some do
            def a1, do: IO.puts "Some " <> inspect(__ENV__.aliases)
          end
          def a1, do: IO.puts "Some " <> inspect(__ENV__.aliases)
          defmodule Other.One do
            def a1, do: IO.puts "Other.One " <> inspect(__ENV__.aliases)
          end
          def a2, do: IO.puts "Some " <> inspect(__ENV__.aliases)
        end
        """
        |> string_to_state

      assert get_line_aliases(state, 3) == [{Child, OtherParent.Child}]

      assert get_line_aliases(state, 5) == [
               {Child, OtherParent.Child},
               {Some, Parent.Nested.Some}
             ]

      assert get_line_aliases(state, 7) == [
               {Child, OtherParent.Child},
               {Some, Parent.Nested.Some}
             ]

      assert get_line_aliases(state, 9) == [
               {Child, OtherParent.Child},
               {Some, Parent.Nested.Some},
               {Other, Parent.Nested.Other}
             ]

      assert get_line_aliases(state, 11) == [
               {Child, OtherParent.Child},
               {Some, Parent.Nested.Some},
               {Other, Parent.Nested.Other}
             ]
    end

    # see https://github.com/elixir-lang/elixir/pull/12451#issuecomment-1459604747
    test "submodule overwriting alias" do
      state =
        """
        defmodule Parent do
          alias OtherParent.Child
          def a1, do: IO.puts "Parent " <> inspect(__ENV__.aliases)
          defmodule Child do
            def a2, do: IO.puts "Parent.Child " <> inspect(__ENV__.aliases)
          end
          def a3, do: IO.puts "Parent " <> inspect(__ENV__.aliases)
        end
        """
        |> string_to_state

      assert get_line_aliases(state, 3) == [{Child, OtherParent.Child}]
      assert get_line_aliases(state, 5) == [{Child, Parent.Child}]
      assert get_line_aliases(state, 7) == [{Child, Parent.Child}]
    end

    # see https://github.com/elixir-lang/elixir/pull/12451#issuecomment-1459604747
    test "nested submodule overwriting alias" do
      state =
        """
        defmodule Parent do
          alias OtherParent.Child
          IO.puts ""
          defmodule Child.One do
            IO.puts ""
          end
          IO.puts ""
        end
        """
        |> string_to_state

      assert get_line_aliases(state, 3) == [{Child, OtherParent.Child}]
      assert get_line_aliases(state, 5) == [{Child, Parent.Child}]
      assert get_line_aliases(state, 7) == [{Child, Parent.Child}]
    end

    # see https://github.com/elixir-lang/elixir/pull/12451#issuecomment-1461393633
    test "external submodule overwriting alias" do
      state =
        """
        defmodule Parent do
          alias OtherParent.Child
          def a1, do: IO.puts "Parent " <> inspect(__ENV__.aliases)
          defmodule Elixir.Child do
            def a2, do: IO.puts "Elixir.Child " <> inspect(__ENV__.aliases)
          end
          def a3, do: IO.puts "Parent " <> inspect(__ENV__.aliases)
        end
        """
        |> string_to_state

      assert get_line_aliases(state, 3) == [{Child, OtherParent.Child}]

      if Version.match?(System.version(), "< 1.16.0-dev") do
        assert get_line_aliases(state, 5) == []
        assert get_line_aliases(state, 7) == []
      else
        # on elixir >= 1.16 no unaliasing is happening
        # https://github.com/elixir-lang/elixir/issues/12456
        assert get_line_aliases(state, 5) == [{Child, OtherParent.Child}]
        assert get_line_aliases(state, 7) == [{Child, OtherParent.Child}]
      end
    end

    # see https://github.com/elixir-lang/elixir/pull/12451#issuecomment-1461393633
    test "nested external submodule overwriting alias" do
      state =
        """
        defmodule Parent do
          alias OtherParent.Child
          def a1, do: IO.puts "Parent " <> inspect(__ENV__.aliases)
          defmodule Elixir.Child.One do
            def a2, do: IO.puts "Elixir.Child.One " <> inspect(__ENV__.aliases)
          end
          def a3, do: IO.puts "Parent " <> inspect(__ENV__.aliases)
        end
        """
        |> string_to_state

      assert get_line_aliases(state, 3) == [{Child, OtherParent.Child}]
      assert get_line_aliases(state, 5) == [{Child, OtherParent.Child}]
      assert get_line_aliases(state, 7) == [{Child, OtherParent.Child}]
    end

    test "aliases with `fn`" do
      state =
        """
        defmodule MyModule do
          alias Enum, as: MyEnum
          IO.puts ""
          fn var_on ->
            alias List, as: MyList
            IO.puts ""
          end
          IO.puts ""
        end
        """
        |> string_to_state

      assert get_line_aliases(state, 3) == [{MyEnum, Enum}]
      assert get_line_aliases(state, 6) == [{MyEnum, Enum}, {MyList, List}]
      assert get_line_aliases(state, 8) == [{MyEnum, Enum}]
    end

    test "aliases defined with multi alias notation" do
      state =
        """
        defmodule MyModule do
          alias Foo.{User, Email, Elixir.Test}
          alias Elixir.User.{Data.Other, Address}
          alias Elixir.{String.Stream}
          IO.puts ""
        end
        """
        |> string_to_state

      assert get_line_aliases(state, 5) == [
               {User, Foo.User},
               {Email, Foo.Email},
               {Test, Foo.Elixir.Test},
               {Other, User.Data.Other},
               {Address, User.Address},
               {Stream, String.Stream}
             ]
    end

    test "aliases defined with multi alias notation __MODULE__" do
      state =
        """
        defmodule MyModule do
          alias __MODULE__.{User, Email}
          alias __MODULE__.Sub.{A, B.C}
          IO.puts ""
        end
        """
        |> string_to_state

      assert get_line_aliases(state, 4) == [
               {User, MyModule.User},
               {Email, MyModule.Email},
               {A, MyModule.Sub.A},
               {C, MyModule.Sub.B.C}
             ]
    end

    test "aliases with __MODULE__" do
      state =
        """
        defmodule MyModule do
          alias __MODULE__.Sub
          alias __MODULE__
          alias __MODULE__.A.B, as: C
          alias __MODULE__, as: Some
          alias Some.Private
          IO.puts ""
        end
        """
        |> string_to_state

      assert get_line_aliases(state, 7) == [
               {Sub, MyModule.Sub},
               {C, MyModule.A.B},
               {Some, MyModule},
               {Private, MyModule.Private}
             ]
    end

    test "aliases with __MODULE__ when module has parts" do
      state =
        """
        defmodule MyModule.Sub do
          alias __MODULE__
          IO.puts ""
        end
        """
        |> string_to_state

      assert get_line_aliases(state, 3) == [
               {Sub, MyModule.Sub}
             ]
    end

    test "aliases of aliases" do
      ElixirSense.Core.Source.split_module_and_func("Elixir.Keyword", CurrentMod, [
        {Keyword, My.Mod}
      ])

      state =
        """
        defmodule MyModule do
          alias Foo.Bar, as: Fb
          alias Fb.Sub, as: S
          alias Elixir.Fb.Oth
          IO.puts ""
        end
        """
        |> string_to_state

      assert get_line_aliases(state, 5) == [{Fb, Foo.Bar}, {S, Foo.Bar.Sub}, {Oth, Fb.Oth}]
    end

    test "aliases erlang module" do
      state =
        """
        defmodule MyModule do
          alias :ets, as: Ets
          alias :erlang_module
          IO.puts ""
        end
        """
        |> string_to_state

      # alias :erlang_module is a compile error since 1.14
      assert get_line_aliases(state, 4) == [{Ets, :ets}]
    end

    test "aliases atom module" do
      state =
        """
        defmodule MyModule do
          alias :"Elixir.A.B"
          alias :"Elixir.A.C", as: S
          alias :"Elixir.A.D", as: :"Elixir.X"
          IO.puts ""
        end
        """
        |> string_to_state

      assert get_line_aliases(state, 5) == [{B, A.B}, {S, A.C}, {X, A.D}]
    end

    test "aliases defined with multi alias notation (multiline)" do
      state =
        """
        defmodule A do
          alias A.{
            B
          }
          IO.puts("")
        end
        """
        |> string_to_state

      assert get_line_aliases(state, 5) == [{B, A.B}]
    end

    test "aliases defined with multi alias notation nested" do
      state =
        """
        defmodule A do
          alias Components.{Dialog, Dialog.Footer, Button, :"Elixir.Other"}
          alias Some.{}
          def a1, do: IO.puts "Parent " <> inspect(__ENV__.aliases)
        end
        """
        |> string_to_state

      assert get_line_aliases(state, 4) == [
               {Dialog, Components.Dialog},
               {Footer, Components.Dialog.Footer},
               {Button, Components.Button},
               {Other, Components.Other}
             ]
    end

    test "aliases defined with multi alias notation with atom module" do
      state =
        """
        defmodule A do
          alias :"Elixir.Components".{Dialog, Dialog.Footer, Button, :"Elixir.Other"}
          IO.puts ""
        end
        """
        |> string_to_state

      assert get_line_aliases(state, 3) == [
               {Dialog, Components.Dialog},
               {Footer, Components.Dialog.Footer},
               {Button, Components.Button},
               {Other, Components.Other}
             ]
    end

    test "aliases without options" do
      state =
        """
        defmodule MyModule do
          alias Foo.User
          IO.puts ""
        end
        """
        |> string_to_state

      assert get_line_aliases(state, 3) == [{User, Foo.User}]
    end

    test "aliases single level without options" do
      state =
        """
        defmodule MyModule do
          alias Foo
          alias :erlang_module
          IO.puts ""
          alias Enum, as: Foo
          alias Elixir.Foo
          IO.puts ""
        end
        """
        |> string_to_state

      assert get_line_aliases(state, 4) == []
      assert get_line_aliases(state, 7) == []
    end

    test "aliases duplicated" do
      state =
        """
        defmodule MyModule do
          alias Foo.User
          alias Foo.User
          IO.puts ""
        end
        """
        |> string_to_state

      assert get_line_aliases(state, 4) == [{User, Foo.User}]
    end

    test "unalias" do
      state =
        """
        defmodule MyModule do
          alias Foo.User
          IO.puts ""
          alias Elixir.User
          IO.puts ""
        end
        """
        |> string_to_state

      assert get_line_aliases(state, 3) == [{User, Foo.User}]
      assert get_line_aliases(state, 5) == []
    end
  end

  describe "import" do
    test "import with options" do
      state =
        """
        defmodule MyModule do
          import Enum, only: [{:at, 2}]
          import Elixir.{List}, only: []
          import :lists, only: []
          IO.puts ""
        end
        """
        |> string_to_state

      {functions, macros} = get_line_imports(state, 5)
      assert Keyword.keys(functions) == [Enum, Kernel]
      assert Keyword.keys(macros) == [Kernel]
    end

    test "imports defined with multi import notation" do
      state =
        """
        defmodule MyModule do
          import String.{Chars}
          import Code.{}
          IO.puts ""
        end
        """
        |> string_to_state

      {functions, _} = get_line_imports(state, 4)
      assert Keyword.keys(functions) == [String.Chars, Kernel]
    end

    test "imports defined with multi import notation with atom module" do
      state =
        """
        defmodule MyModule do
          import :"Elixir.Foo.Bar".{User, Email, :"Elixir.Other"}
          import Bar.{}
          IO.puts ""
        end
        """
        |> string_to_state

      {functions, _macros} = get_line_imports(state, 4)
      assert Keyword.keys(functions) == [Kernel]
    end

    test "imports" do
      state =
        """
        defmodule OuterModule do
          import List
          IO.puts ""
          defmodule InnerModule do
            import Enum.List
            IO.puts ""
            def func do
              import String
              IO.puts ""
              if true do
                import Macro
                IO.puts ""
              end
              IO.puts ""
            end
            IO.puts ""
          end
          import Code
          IO.puts ""
        end
        IO.puts ""
        """
        |> string_to_state

      {functions, _} = get_line_imports(state, 3)
      assert Keyword.keys(functions) == [List, Kernel]

      # note that `import` causes `require` module's macros available
      assert get_line_requires(state, 3) ==
               [Application, Kernel, Kernel.Typespec, List] |> maybe_reject_typespec

      {functions, _} = get_line_imports(state, 6)
      assert Keyword.keys(functions) == [List, Kernel]
      {functions, _} = get_line_imports(state, 9)
      assert Keyword.keys(functions) == [String, List, Kernel]

      {functions, _} = get_line_imports(state, 12)
      assert Keyword.keys(functions) == [Macro, String, List, Kernel]

      {functions, _} = get_line_imports(state, 14)
      assert Keyword.keys(functions) == [String, List, Kernel]

      {functions, _} = get_line_imports(state, 16)
      assert Keyword.keys(functions) == [List, Kernel]
      {functions, _} = get_line_imports(state, 19)
      assert Keyword.keys(functions) == [Code, List, Kernel]
      {functions, _} = get_line_imports(state, 21)
      assert Keyword.keys(functions) == [Kernel]
    end

    test "imports duplicated" do
      state =
        """
        defmodule OuterModule do
          import List
          import List
          IO.puts ""
        end
        """
        |> string_to_state

      {functions, _macros} = get_line_imports(state, 4)
      assert Keyword.keys(functions) == [List, Kernel]
    end

    test "imports aliased module" do
      state =
        """
        defmodule OuterModule do
          alias Enum, as: S
          import S
          IO.puts ""
        end
        """
        |> string_to_state

      {functions, _} = get_line_imports(state, 4)
      assert Keyword.has_key?(functions, Enum)
    end
  end

  describe "require" do
    test "requires" do
      state =
        """
        defmodule MyModule do
          require Mod
          IO.puts ""
          defmodule Inner do
            require OtherMod
            IO.puts ""
          end
          IO.puts ""
        end
        IO.puts ""
        """
        |> string_to_state

      assert get_line_requires(state, 3) ==
               [Application, Kernel, Kernel.Typespec, Mod] |> maybe_reject_typespec

      assert get_line_requires(state, 6) ==
               [Application, Kernel, Kernel.Typespec, Mod, OtherMod] |> maybe_reject_typespec

      assert get_line_requires(state, 8) ==
               [Application, Kernel, Kernel.Typespec, Mod] |> maybe_reject_typespec

      assert get_line_requires(state, 10) ==
               [Application, Kernel, Kernel.Typespec] |> maybe_reject_typespec
    end

    test "requires single level" do
      state =
        """
        defmodule MyModule do
          require Mod
          IO.puts ""
        end
        """
        |> string_to_state

      assert get_line_requires(state, 3) ==
               [Application, Kernel, Kernel.Typespec, Mod] |> maybe_reject_typespec
    end

    test "requires with __MODULE__" do
      state =
        """
        defmodule MyModule do
          require __MODULE__.Sub
          require __MODULE__.A, as: B
          IO.puts ""
        end
        """
        |> string_to_state

      assert get_line_requires(state, 4) ==
               [
                 Application,
                 Kernel,
                 Kernel.Typespec,
                 MyModule.A,
                 MyModule.Sub
               ]
               |> maybe_reject_typespec

      assert get_line_aliases(state, 4) == [{B, MyModule.A}]
    end

    test "requires with multi require notation" do
      state =
        """
        defmodule MyModule do
          require Mod.{Mo1, Mod2, :"Elixir.Mod3"}
          require Foo.{}
          IO.puts ""
        end
        """
        |> string_to_state

      assert get_line_requires(state, 4) ==
               [
                 Application,
                 Kernel,
                 Kernel.Typespec,
                 Mod.Mo1,
                 Mod.Mod2,
                 Mod.Mod3
               ]
               |> maybe_reject_typespec
    end

    test "requires with multi require notation with atom module" do
      state =
        """
        defmodule MyModule do
          require :"Elixir.Mod".{Mo1, Mod2, :"Elixir.Mod3"}
          require Foo.{}
          IO.puts ""
        end
        """
        |> string_to_state

      assert get_line_requires(state, 4) ==
               [
                 Application,
                 Kernel,
                 Kernel.Typespec,
                 Mod.Mo1,
                 Mod.Mod2,
                 Mod.Mod3
               ]
               |> maybe_reject_typespec
    end

    test "requires duplicated" do
      state =
        """
        defmodule MyModule do
          require Mod.Mo1
          require Mod.Mo1
          IO.puts ""
        end
        """
        |> string_to_state

      assert get_line_requires(state, 4) ==
               [Application, Kernel, Kernel.Typespec, Mod.Mo1] |> maybe_reject_typespec
    end

    test "requires with :as option" do
      state =
        """
        defmodule MyModule do
          require Integer, as: I
          require :ets, as: E
          IO.puts ""
        end
        """
        |> string_to_state

      assert get_line_requires(state, 4) ==
               [Application, Integer, Kernel, Kernel.Typespec, :ets] |> maybe_reject_typespec

      assert get_line_aliases(state, 4) == [{I, Integer}, {E, :ets}]
    end

    test "requires atom module" do
      state =
        """
        defmodule MyModule do
          require :my_mod
          require :"Elixir.MyMod.Some"
          require :"Elixir.MyMod.Other", as: A
          require :"Elixir.MyMod.Other1", as: :"Elixir.A1"
          IO.puts ""
        end
        """
        |> string_to_state

      assert get_line_requires(state, 6) ==
               [
                 Application,
                 Kernel,
                 Kernel.Typespec,
                 MyMod.Other,
                 MyMod.Other1,
                 MyMod.Some,
                 :my_mod
               ]
               |> maybe_reject_typespec

      assert get_line_aliases(state, 6) == [{A, MyMod.Other}, {A1, MyMod.Other1}]
    end

    test "requires aliased module" do
      state =
        """
        defmodule MyModule do
          alias Some.Other.Module, as: S
          require S
          require S.Sub
          IO.puts ""
        end
        """
        |> string_to_state

      assert get_line_requires(state, 5) ==
               [
                 Application,
                 Kernel,
                 Kernel.Typespec,
                 Some.Other.Module,
                 Some.Other.Module.Sub
               ]
               |> maybe_reject_typespec
    end
  end

  describe "current module" do
    test "current module" do
      state =
        """
        IO.puts ""
        defmodule OuterModule do
          IO.puts ""
          defmodule InnerModule do
            def func do
              if true do
                IO.puts ""
              end
            end
          end
          IO.puts ""
        end

        defmodule Some.Nested do
          IO.puts ""
        end
        """
        |> string_to_state

      assert get_line_module(state, 1) == nil
      assert get_line_protocol(state, 1) == nil
      assert get_line_module(state, 3) == OuterModule
      assert get_line_protocol(state, 3) == nil
      assert get_line_module(state, 7) == OuterModule.InnerModule
      assert get_line_protocol(state, 7) == nil
      assert get_line_module(state, 11) == OuterModule
      assert get_line_protocol(state, 11) == nil

      assert get_line_module(state, 15) == Some.Nested
      assert get_line_protocol(state, 15) == nil
    end

    test "current module with __MODULE__" do
      state =
        """
        IO.puts ""
        defmodule OuterModule do
          IO.puts ""
          defmodule __MODULE__.InnerModule do
            def func do
              if true do
                IO.puts ""
              end
            end
          end
          IO.puts ""
        end

        defmodule Some.Nested do
          IO.puts ""
        end
        """
        |> string_to_state

      assert get_line_module(state, 1) == nil
      assert get_line_protocol(state, 1) == nil
      assert get_line_module(state, 3) == OuterModule
      assert get_line_protocol(state, 3) == nil
      assert get_line_module(state, 7) == OuterModule.InnerModule
      assert get_line_protocol(state, 7) == nil
      assert get_line_module(state, 11) == OuterModule
      assert get_line_protocol(state, 11) == nil

      assert get_line_module(state, 15) == Some.Nested
      assert get_line_protocol(state, 15) == nil
    end

    test "current module with `Elixir` prefix" do
      state =
        """
        IO.puts ""
        defmodule Elixir.OuterModule do
          IO.puts ""
          defmodule InnerModule do
            IO.puts ""
          end

          defmodule Elixir.ExternalModule do
            IO.puts ""
          end

          defprotocol Elixir.Reversible do
            def reverse(term)
            IO.puts ""
          end
          IO.puts ""
        end

        defmodule Elixir.Some.Nested do
          IO.puts ""
        end
        """
        |> string_to_state

      assert get_line_module(state, 1) == nil
      assert get_line_module(state, 3) == OuterModule
      assert get_line_module(state, 5) == OuterModule.InnerModule
      assert get_line_module(state, 9) == ExternalModule
      assert get_line_module(state, 14) == Reversible
      assert get_line_module(state, 16) == OuterModule
      # external submodule does not create an alias
      assert get_line_aliases(state, 16) == [{InnerModule, OuterModule.InnerModule}]

      assert get_line_module(state, 20) == Some.Nested
    end

    test "current module with `Elixir` submodule" do
      state =
        """
        IO.puts ""
        defmodule OuterModule do
          IO.puts ""

          defmodule Elixir do
            IO.puts ""
          end

          IO.puts ""
        end

        defmodule Some.Nested do
          IO.puts ""
        end
        """
        |> string_to_state

      assert get_line_module(state, 1) == nil
      assert get_line_module(state, 3) == OuterModule
      assert get_line_module(state, 6) == OuterModule.Elixir
      assert get_line_module(state, 9) == OuterModule

      assert get_line_module(state, 13) == Some.Nested
    end

    test "current module atom" do
      state =
        """
        IO.puts ""
        defmodule :outer_module do
          IO.puts ""
          defmodule :inner_module do
            def func do
              if true do
                IO.puts ""
              end
            end
          end
          IO.puts ""
        end
        """
        |> string_to_state

      assert get_line_module(state, 1) == nil
      assert get_line_protocol(state, 1) == nil
      assert get_line_module(state, 3) == :outer_module
      assert get_line_protocol(state, 3) == nil
      assert get_line_module(state, 7) == :inner_module
      assert get_line_protocol(state, 7) == nil
      assert get_line_module(state, 11) == :outer_module
      assert get_line_protocol(state, 11) == nil
    end

    test "current module as atom" do
      state =
        """
        IO.puts ""
        defmodule :"Elixir.OuterModule" do
          IO.puts ""
          defmodule :"Elixir.InnerModule" do
            def func do
              if true do
                IO.puts ""
              end
            end
          end
          IO.puts ""

          defmodule :"Elixir.OuterModule.InnerModule1" do
            def func do
              if true do
                IO.puts ""
              end
            end
          end
        end
        """
        |> string_to_state

      assert get_line_module(state, 1) == nil
      assert get_line_protocol(state, 1) == nil
      assert get_line_module(state, 3) == OuterModule
      assert get_line_protocol(state, 3) == nil
      assert get_line_module(state, 7) == InnerModule
      assert get_line_protocol(state, 7) == nil
      assert get_line_module(state, 11) == OuterModule
      assert get_line_protocol(state, 11) == nil
      assert get_line_module(state, 16) == OuterModule.InnerModule1
      assert get_line_protocol(state, 16) == nil
    end

    if @protocol_support do
      test "current module and protocol implementation" do
        state =
          """
          defprotocol My.Reversible do
            def reverse(term)
            IO.puts ""
          end

          defimpl My.Reversible, for: String do
            def reverse(term), do: String.reverse(term)
            IO.puts ""
          end

          defimpl My.Reversible, for: [Map, My.List] do
            def reverse(term), do: Enum.reverse(term)
            IO.puts ""

            defmodule OuterModule do
              IO.puts ""
            end

            defprotocol Other do
              def other(term)
              IO.puts ""
            end

            defimpl Other, for: [Map, My.Map] do
              def other(term), do: nil
              IO.inspect(__ENV__.module)
            end
          end
          """
          |> string_to_state

        # protocol and implementations create modules
        assert get_line_module(state, 3) == My.Reversible
        assert get_line_protocol(state, 3) == nil
        assert get_line_module(state, 8) == My.Reversible.String
        assert get_line_protocol(state, 8) == {My.Reversible, [String]}
        assert get_line_module(state, 13) == My.Reversible.Map
        assert get_line_protocol(state, 13) == {My.Reversible, [Map, My.List]}

        # implementation has behaviour
        assert get_line_behaviours(state, 8) == [My.Reversible]

        # multiple implementations create multiple modules
        assert get_line_module(state, 16) == My.Reversible.Map.OuterModule

        assert get_line_protocol(state, 16) == nil

        # protocol and implementations inside protocol implementation creates a cross product
        assert get_line_module(state, 21) == My.Reversible.Map.Other
        assert get_line_protocol(state, 21) == nil

        assert get_line_module(state, 26) == My.Reversible.Map.Other.Map

        assert get_line_protocol(state, 26) == {My.Reversible.Map.Other, [Map, My.Map]}
      end
    end
  end

  if @protocol_support do
    describe "protocol implementation" do
      test "protocol implementation for atom modules" do
        state =
          """
          defprotocol :my_reversible do
            def reverse(term)
            IO.puts ""
          end

          defimpl :my_reversible, for: [String, :my_str, :"Elixir.MyStr"] do
            def reverse(term), do: String.reverse(term)
            IO.puts ""
          end

          defprotocol :"Elixir.My.Reversible" do
            def reverse(term)
            IO.puts ""
          end

          defimpl :"Elixir.My.Reversible", for: [String, :my_str, :"Elixir.MyStr"] do
            def reverse(term), do: String.reverse(term)
            IO.puts ""
          end
          """
          |> string_to_state

        assert get_line_module(state, 3) == :my_reversible
        assert get_line_protocol(state, 3) == nil

        assert get_line_module(state, 8) == :"Elixir.my_reversible.String"

        assert get_line_protocol(state, 8) == {:my_reversible, [String, :my_str, MyStr]}

        assert get_line_module(state, 13) == My.Reversible
        assert get_line_protocol(state, 13) == nil

        assert get_line_module(state, 18) == My.Reversible.String

        assert get_line_protocol(state, 18) == {My.Reversible, [String, :my_str, MyStr]}
      end

      test "protocol implementation module naming rules" do
        state =
          """
          defprotocol NiceProto do
            def reverse(term)
          end

          defmodule NiceProtoImplementations do
            defimpl NiceProto, for: String do
              def reverse(term), do: String.reverse(term)
              def a3, do: IO.puts "OuterModule " <> inspect(__ENV__.aliases)
            end
            def a3, do: IO.puts "OuterModule " <> inspect(__ENV__.aliases)

            defmodule Some do
              defstruct [a: nil]
            end

            defimpl NiceProto, for: Some do
              def reverse(term), do: String.reverse(term)
              IO.inspect(__ENV__.module)
            end

            alias Enumerable.Date.Range, as: R
            alias NiceProto, as: N

            defimpl N, for: R do
              def reverse(term), do: String.reverse(term)
              IO.puts ""
            end
          end
          """
          |> string_to_state

        # protocol implementation module name does not inherit enclosing module, only protocol
        assert get_line_module(state, 8) == NiceProto.String
        assert get_line_protocol(state, 8) == {NiceProto, [String]}
        assert get_line_aliases(state, 8) == []
        assert get_line_aliases(state, 10) == []

        # properly gets implementation name inherited from enclosing module
        assert get_line_module(state, 18) == NiceProto.NiceProtoImplementations.Some
        assert get_line_protocol(state, 18) == {NiceProto, [NiceProtoImplementations.Some]}

        # aliases are expanded on protocol and implementation
        assert get_line_module(state, 24) == NiceProto.Enumerable.Date.Range
        assert get_line_protocol(state, 24) == {NiceProto, [Enumerable.Date.Range]}
      end

      test "protocol implementation using __MODULE__" do
        state =
          """
          defprotocol NiceProto do
            def reverse(term)
          end

          defmodule MyStruct do
            defstruct [a: nil]

            defimpl NiceProto, for: __MODULE__ do
              def reverse(term), do: String.reverse(term)
            end
          end
          """
          |> string_to_state

        # protocol implementation module name does not inherit enclosing module, only protocol
        assert get_line_module(state, 8) == NiceProto.MyStruct
        assert get_line_protocol(state, 8) == {NiceProto, [MyStruct]}
      end

      test "protocol implementation using __MODULE__ 2" do
        state =
          """
          defmodule Nice do
            defprotocol Proto do
              def reverse(term)
            end

            defimpl __MODULE__.Proto, for: String do
              def reverse(term), do: String.reverse(term)
            end
          end
          """
          |> string_to_state

        assert get_line_module(state, 7) == Nice.Proto.String
        assert get_line_protocol(state, 7) == {Nice.Proto, [String]}
      end

      test "protocol implementation for structs does not require for" do
        state =
          """
          defprotocol Proto do
            def reverse(term)
          end

          defmodule MyStruct do
            defstruct [:field]

            defimpl Proto do
              def reverse(term), do: String.reverse(term)
            end
          end
          """
          |> string_to_state

        assert get_line_module(state, 9) == Proto.MyStruct
        assert get_line_protocol(state, 9) == {Proto, [MyStruct]}
      end

      test "protocol implementation by deriving" do
        state =
          """
          defprotocol Proto do
            def reverse(term)
          end

          defimpl Proto, for: Any do
            def reverse(term), do: term
          end

          defmodule MyStruct do
            @derive Proto
            defstruct [:field]
            IO.puts ""
          end
          IO.puts ""

          defmodule MyOtherStruct do
            @derive [{Proto, opt: 1}, Enumerable]
            defstruct [:field]
          end
          """
          |> string_to_state

        assert %{
                 {Enumerable.MyOtherStruct, nil, nil} => %ModFunInfo{
                   params: [nil],
                   type: :defmodule
                 },
                 {Proto.Any, nil, nil} => %ModFunInfo{
                   params: [nil],
                   type: :defmodule
                 },
                 {Proto.MyOtherStruct, nil, nil} => %ModFunInfo{
                   params: [nil],
                   type: :defmodule
                 },
                 {Proto.MyOtherStruct, :reverse, 1} => %ModFunInfo{
                   params: [[{:term, [line: 6, column: 15], nil}]],
                   type: :def
                 },
                 {Proto.MyStruct, nil, nil} => %ModFunInfo{
                   params: [nil],
                   type: :defmodule
                 },
                 {Proto.MyStruct, :reverse, 1} => %ModFunInfo{
                   params: [[{:term, [line: 6, column: 15], nil}]],
                   type: :def
                 }
               } = state.mods_funs_to_positions
      end
    end

    test "protocol registers callbacks from specs or generate dummy callbacks" do
      state =
        """
        defprotocol Proto do
          @spec with_spec(t, integer) :: String.t
          @spec with_spec(t, boolean) :: number
          def with_spec(t, integer)

          def without_spec(t, integer)
        end
        """
        |> string_to_state

      assert state.specs == %{
               {Proto, :with_spec, 2} => %ElixirSense.Core.State.SpecInfo{
                 args: [["t", "boolean"], ["t", "integer"]],
                 kind: :callback,
                 name: :with_spec,
                 positions: [{3, 3}, {2, 3}],
                 end_positions: [{3, 40}, {2, 42}],
                 generated: [false, false],
                 specs: [
                   "@callback with_spec(t, boolean) :: number",
                   "@callback with_spec(t, integer) :: String.t()",
                   "@spec with_spec(t, boolean) :: number",
                   "@spec with_spec(t, integer) :: String.t()"
                 ]
               },
               {Proto, :without_spec, 2} => %ElixirSense.Core.State.SpecInfo{
                 args: [["t", "integer"]],
                 kind: :callback,
                 name: :without_spec,
                 positions: [{6, 3}],
                 end_positions: [nil],
                 generated: [true],
                 specs: ["@callback without_spec(t, integer) :: term"]
               }
             }
    end
  end

  test "registers positions" do
    state =
      """
      IO.puts ""
      defmodule OuterModule do
        IO.puts ""
        defmodule InnerModule do
          def func do
            if true do
              IO.puts ""
            end
          end
        end
        IO.puts ""
      end

      defmodule Some.Nested do
        IO.puts ""
      end
      """
      |> string_to_state

    assert %{
             {OuterModule, nil, nil} => %ModFunInfo{
               params: [nil],
               positions: [{2, 1}],
               type: :defmodule
             },
             {OuterModule.InnerModule, :func, 0} => %ModFunInfo{
               params: [[]],
               positions: [{5, 5}],
               type: :def
             }
           } = state.mods_funs_to_positions
  end

  if @protocol_support do
    test "registers positions in protocol implementation" do
      state =
        """
        defprotocol Reversible do
          def reverse(term)
          IO.puts ""
        end

        defimpl Reversible, for: String do
          def reverse(term), do: String.reverse(term)
          IO.puts ""
        end

        defmodule Impls do
          alias Reversible, as: R
          alias My.List, as: Ml
          defimpl R, for: [Map, Ml] do
            def reverse(term), do: Enum.reverse(term)
            IO.puts ""
          end
        end
        """
        |> string_to_state

      assert %{
               {Impls, nil, nil} => %ModFunInfo{
                 params: [nil],
                 positions: [{11, 1}],
                 type: :defmodule
               },
               {Reversible, :reverse, 1} => %ModFunInfo{
                 params: [[{:term, [line: 2, column: 15], nil}]],
                 positions: [{2, 3}],
                 type: :def
               },
               {Reversible.String, :__impl__, 1} => %ElixirSense.Core.State.ModFunInfo{
                 params: [[{:atom, [line: 6, column: 1], nil}]],
                 positions: [{6, 1}],
                 type: :def
               },
               {Reversible, :behaviour_info, 1} => %ElixirSense.Core.State.ModFunInfo{
                 params: [[{:atom, [line: 1, column: 1], nil}]],
                 positions: [{1, 1}],
                 type: :def
               }
             } = state.mods_funs_to_positions
    end
  end

  test "functions with default args" do
    state =
      """
      defmodule OuterModule do
        def abc(a, b \\\\ nil, c, d \\\\ [1]), do: a
        IO.puts ""
      end
      """
      |> string_to_state

    assert %{
             {OuterModule, :abc, 4} => %ModFunInfo{
               params: [
                 [
                   {:a, [line: 2, column: 11], nil},
                   {:\\, [line: 2, column: 16], [{:b, [line: 2, column: 14], nil}, nil]},
                   {:c, [line: 2, column: 24], nil},
                   {:\\, [line: 2, column: 29], [{:d, [line: 2, column: 27], nil}, [1]]}
                 ]
               ]
             }
           } = state.mods_funs_to_positions
  end

  describe "behaviour" do
    test "behaviours" do
      state =
        """
        IO.puts ""
        defmodule OuterModule do
          use Application
          @behaviour SomeModule.SomeBehaviour
          IO.puts ""
          defmodule InnerModuleWithUse do
            use GenServer
            IO.puts ""
          end
          defmodule InnerModuleWithBh do
            @behaviour SomeOtherBehaviour
            IO.puts ""
          end
          defmodule InnerModuleWithoutBh do
            IO.puts ""
          end
          IO.puts ""
        end
        """
        |> string_to_state

      assert get_line_behaviours(state, 1) == []
      assert get_line_behaviours(state, 5) == [Application, SomeModule.SomeBehaviour]
      assert get_line_behaviours(state, 8) == [GenServer]
      assert get_line_behaviours(state, 12) == [SomeOtherBehaviour]
      assert get_line_behaviours(state, 15) == []
      assert get_line_behaviours(state, 17) == [Application, SomeModule.SomeBehaviour]
    end

    test "behaviour from erlang module" do
      state =
        """
        defmodule OuterModule do
          @behaviour :gen_server
          IO.puts ""
        end
        """
        |> string_to_state

      assert get_line_behaviours(state, 3) == [:gen_server]
    end

    test "behaviour from __MODULE__" do
      state =
        """
        defmodule OuterModule do
          @behaviour __MODULE__.Sub
          IO.puts ""
        end
        """
        |> string_to_state

      assert get_line_behaviours(state, 3) == [OuterModule.Sub]
    end

    test "behaviour from atom module" do
      state =
        """
        defmodule OuterModule do
          @behaviour :"Elixir.My.Behavior"
          IO.puts ""
        end
        """
        |> string_to_state

      assert get_line_behaviours(state, 3) == [My.Behavior]
    end

    test "behaviour duplicated" do
      state =
        """
        defmodule OuterModule do
          @behaviour :gen_server
          @behaviour :gen_server
          IO.puts ""
        end
        """
        |> string_to_state

      assert get_line_behaviours(state, 4) == [:gen_server]
    end

    test "behaviour from aliased module" do
      state =
        """
        defmodule OuterModule do
          alias Some.Module, as: S
          @behaviour S
          IO.puts ""
        end
        """
        |> string_to_state

      assert get_line_behaviours(state, 4) == [Some.Module]
    end
  end

  test "current scope" do
    state =
      """
      defmodule MyModule do
        def func do
          IO.puts ""
        end
        IO.puts ""
        def func_with_when(par) when is_list(par) do
          IO.puts ""
        end
        IO.puts ""
        defmacro macro1(ast) do
          IO.puts ""
        end
        IO.puts ""
        defmacro import(module, opts)
        IO.puts ""
        defdelegate func_delegated(par), to: OtherModule
        IO.puts ""
        defguard is_even(value) when is_integer(value) and rem(value, 2) == 0
        IO.puts ""
        defmodule Nester.Module1 do
          IO.puts ""
        end
      end

      defmodule AnotherNester.Module2 do
        IO.puts ""
      end

      defprotocol Reversible do
        def reverse(term)
        IO.puts ""
      end

      defimpl Reversible, for: [Map, My.List] do
        IO.puts ""
        def reverse(term) do
          IO.puts ""
        end
      end
      """
      |> string_to_state

    assert nil == get_line_typespec(state, 3)
    assert {:func, 0} == get_line_function(state, 3)
    assert MyModule == get_line_module(state, 3)

    assert nil == get_line_typespec(state, 5)
    assert nil == get_line_function(state, 5)
    assert MyModule == get_line_module(state, 5)

    assert nil == get_line_typespec(state, 7)
    assert {:func_with_when, 1} == get_line_function(state, 7)
    assert MyModule == get_line_module(state, 7)

    assert nil == get_line_typespec(state, 9)
    assert nil == get_line_function(state, 9)
    assert MyModule == get_line_module(state, 9)

    assert nil == get_line_typespec(state, 11)
    assert {:macro1, 1} == get_line_function(state, 11)
    assert MyModule == get_line_module(state, 11)

    assert nil == get_line_typespec(state, 13)
    assert nil == get_line_function(state, 13)
    assert MyModule == get_line_module(state, 13)

    assert nil == get_line_typespec(state, 15)
    assert nil == get_line_function(state, 15)
    assert MyModule == get_line_module(state, 15)

    assert nil == get_line_typespec(state, 16)
    assert {:func_delegated, 1} == get_line_function(state, 16)
    assert MyModule == get_line_module(state, 16)

    assert nil == get_line_typespec(state, 18)
    assert {:is_even, 1} == get_line_function(state, 18)
    assert MyModule == get_line_module(state, 18)

    assert nil == get_line_typespec(state, 21)
    assert nil == get_line_function(state, 21)
    assert MyModule.Nester.Module1 == get_line_module(state, 21)

    assert nil == get_line_typespec(state, 26)
    assert nil == get_line_function(state, 26)
    assert AnotherNester.Module2 == get_line_module(state, 26)

    assert nil == get_line_typespec(state, 31)
    assert nil == get_line_function(state, 31)
    assert Reversible == get_line_module(state, 31)

    if @protocol_support do
      assert nil == get_line_typespec(state, 35)
      assert nil == get_line_function(state, 35)
      assert Reversible.Map == get_line_module(state, 35)

      assert nil == get_line_typespec(state, 37)
      assert {:reverse, 1} == get_line_function(state, 37)
      assert Reversible.Map == get_line_module(state, 37)
    end
  end

  test "finds positions for guards" do
    state =
      """
      defmodule MyModule do
        defguard is_even(value) when is_integer(value) and rem(value, 2) == 0
        defguardp is_odd(value) when is_integer(value) and rem(value, 2) == 1
        defguardp useless when 1 == 1
        IO.puts ""
      end
      """
      |> string_to_state

    assert %{
             {MyModule, :is_even, 1} => %{
               params: [[{:value, [line: 2, column: 20], nil}]],
               positions: [{2, 3}]
             },
             {MyModule, :is_odd, 1} => %{
               params: [[{:value, [line: 3, column: 20], nil}]],
               positions: [{3, 3}]
             },
             {MyModule, :useless, 0} => %{
               params: [[]],
               positions: [{4, 3}]
             }
           } = state.mods_funs_to_positions
  end

  test "registers mods and func" do
    state =
      """
      defmodule MyModuleWithoutFuns do
      end
      defmodule MyModuleWithFuns do
        def func do
          IO.puts ""
        end
        defp funcp do
          IO.puts ""
        end
        defmacro macro1(ast) do
          IO.puts ""
        end
        defmacrop macro1p(ast) do
          IO.puts ""
        end
        defguard is_even(value) when is_integer(value) and rem(value, 2) == 0
        defguardp is_evenp(value) when is_integer(value) and rem(value, 2) == 0

        defmodule Nested do
        end
      end
      """
      |> string_to_state

    assert %{
             {MyModuleWithFuns, :func, 0} => %ModFunInfo{
               params: [[]],
               type: :def
             },
             {MyModuleWithFuns, :funcp, 0} => %ModFunInfo{
               params: [[]],
               type: :defp
             },
             {MyModuleWithFuns, :is_even, 1} => %ModFunInfo{
               params: [[{:value, [line: 16, column: 20], nil}]],
               type: :defguard
             },
             {MyModuleWithFuns, :is_evenp, 1} => %ModFunInfo{
               params: [[{:value, [line: 17, column: 22], nil}]],
               type: :defguardp
             },
             {MyModuleWithFuns, :macro1, 1} => %ModFunInfo{
               params: [[{:ast, [line: 10, column: 19], nil}]],
               type: :defmacro
             },
             {MyModuleWithFuns, :macro1p, 1} => %ModFunInfo{
               params: [[{:ast, [line: 13, column: 21], nil}]],
               type: :defmacrop
             },
             {MyModuleWithFuns, nil, nil} => %ModFunInfo{
               params: [nil],
               type: :defmodule
             },
             {MyModuleWithFuns.Nested, nil, nil} => %ModFunInfo{
               params: [nil],
               type: :defmodule
             },
             {MyModuleWithoutFuns, nil, nil} => %ModFunInfo{
               params: [nil],
               type: :defmodule
             },
             {MyModuleWithFuns, :__info__, 1} => %ElixirSense.Core.State.ModFunInfo{
               params: [[{:atom, [line: 3, column: 1], nil}]],
               type: :def
             },
             {MyModuleWithFuns, :module_info, 0} => %ElixirSense.Core.State.ModFunInfo{
               params: [[]],
               type: :def
             },
             {MyModuleWithFuns, :module_info, 1} => %ElixirSense.Core.State.ModFunInfo{
               params: [[{:atom, [line: 3, column: 1], nil}]],
               type: :def
             },
             {MyModuleWithFuns.Nested, :__info__, 1} => %ElixirSense.Core.State.ModFunInfo{
               params: [[{:atom, [line: 19, column: 3], nil}]],
               type: :def
             },
             {MyModuleWithFuns.Nested, :module_info, 0} => %ElixirSense.Core.State.ModFunInfo{
               params: [[]],
               type: :def
             },
             {MyModuleWithFuns.Nested, :module_info, 1} => %ElixirSense.Core.State.ModFunInfo{
               params: [[{:atom, [line: 19, column: 3], nil}]],
               type: :def
             },
             {MyModuleWithoutFuns, :__info__, 1} => %ElixirSense.Core.State.ModFunInfo{
               params: [[{:atom, [line: 1, column: 1], nil}]],
               type: :def
             },
             {MyModuleWithoutFuns, :module_info, 0} => %ElixirSense.Core.State.ModFunInfo{
               params: [[]],
               type: :def
             },
             {MyModuleWithoutFuns, :module_info, 1} => %ElixirSense.Core.State.ModFunInfo{
               params: [[{:atom, [line: 1, column: 1], nil}]],
               type: :def
             }
           } = state.mods_funs_to_positions
  end

<<<<<<< HEAD
    test "registers delegated func" do
=======
  test "registers delegated func" do
    state =
      """
      defmodule MyModuleWithFuns do
        alias Enum, as: E
        defdelegate func_delegated(par), to: OtherModule
        defdelegate func_delegated_erlang(par), to: :erlang_module
        defdelegate func_delegated_as(par), to: __MODULE__.Sub, as: :my_func
        defdelegate func_delegated_alias(par), to: E
      end
      """
      |> string_to_state

    assert %{
             {MyModuleWithFuns, :func_delegated, 1} => %ModFunInfo{
               params: [[{:par, [line: 3, column: 30], nil}]],
               positions: [{3, 3}],
               target: {OtherModule, :func_delegated},
               type: :defdelegate
             },
             {MyModuleWithFuns, :func_delegated_alias, 1} => %ModFunInfo{
               params: [[{:par, [line: 6, column: 36], nil}]],
               positions: [{6, 3}],
               target: {Enum, :func_delegated_alias},
               type: :defdelegate
             },
             {MyModuleWithFuns, :func_delegated_as, 1} => %ModFunInfo{
               params: [[{:par, [line: 5, column: 33], nil}]],
               positions: [{5, 3}],
               target: {MyModuleWithFuns.Sub, :my_func},
               type: :defdelegate
             },
             {MyModuleWithFuns, :func_delegated_erlang, 1} => %ModFunInfo{
               params: [[{:par, [line: 4, column: 37], nil}]],
               positions: [{4, 3}],
               target: {:erlang_module, :func_delegated_erlang},
               type: :defdelegate
             }
           } = state.mods_funs_to_positions
  end

  if @expand_eval do
    test "registers defs with unquote fragments" do
>>>>>>> ba0614ce
      state =
        """
        defmodule MyModuleWithFuns do
          def unquote(:foo)(), do: :ok
          def bar(), do: unquote(:ok)
          def baz(unquote(:abc)), do: unquote(:abc)
        end
        """
        |> string_to_state

      assert %{
               {MyModuleWithFuns, :foo, 0} => %ModFunInfo{
                 params: [[]]
               },
               {MyModuleWithFuns, :bar, 0} => %ModFunInfo{
                 params: [[]]
               },
               {MyModuleWithFuns, :baz, 1} => %ModFunInfo{
                 params: [[:abc]]
               }
             } = state.mods_funs_to_positions
    end

    test "registers defs with unquote fragments with binding" do
      state =
        """
        defmodule MyModuleWithFuns do
          kv = [foo: 1, bar: 2] |> IO.inspect
          Enum.each(kv, fn {k, v} ->
            def unquote(k)(), do: unquote(v)
          end)
        end
        """
        |> string_to_state

      assert %{
               {MyModuleWithFuns, :foo, 0} => %ModFunInfo{
                 params: [[]]
               },
               {MyModuleWithFuns, :bar, 0} => %ModFunInfo{
                 params: [[]]
               }
             } = state.mods_funs_to_positions
    end

    test "registers defs with unquote fragments" do
      state =
        """
        defmodule MyModuleWithFuns do
          def unquote(:foo)(), do: :ok
          def bar(), do: unquote(:ok)
          def baz(unquote(:abc)), do: unquote(:abc)
        end
        """
        |> string_to_state

      assert %{
        {MyModuleWithFuns, :foo, 0} => %ModFunInfo{
          params: [[]]
        },
        {MyModuleWithFuns, :bar, 0} => %ModFunInfo{
          params: [[]]
        },
        {MyModuleWithFuns, :baz, 1} => %ModFunInfo{
          params: [[:abc]]
        }
      } = state.mods_funs_to_positions
  end

  if @expand_eval do
  test "registers defs with unquote fragments with binding" do
    state =
      """
      defmodule MyModuleWithFuns do
        kv = [foo: 1, bar: 2] |> IO.inspect
        Enum.each(kv, fn {k, v} ->
          def unquote(k)(), do: unquote(v)
        end)
      end
      """
      |> string_to_state

    assert %{
      {MyModuleWithFuns, :foo, 0} => %ModFunInfo{
        params: [[]]
      },
      {MyModuleWithFuns, :bar, 0} => %ModFunInfo{
        params: [[]]
      }
    } = state.mods_funs_to_positions
  end
  end

  if @protocol_support do
    test "registers mods and func for protocols" do
      state =
        """
        defmodule MyModuleWithoutFuns do
        end
        defmodule MyModuleWithFuns do
          def func do
            IO.puts ""
          end
          defp funcp do
            IO.puts ""
          end
          defmacro macro1(ast) do
            IO.puts ""
          end
          defmacrop macro1p(ast) do
            IO.puts ""
          end
          defguard is_even(value) when is_integer(value) and rem(value, 2) == 0
          defguardp is_evenp(value) when is_integer(value) and rem(value, 2) == 0
          defdelegate func_delegated(par), to: OtherModule
          defmodule Nested do
          end
        end

        defprotocol Reversible do
          def reverse(term)
          IO.puts ""
        end

        defimpl Reversible, for: String do
          def reverse(term), do: String.reverse(term)
          IO.puts ""
        end

        defmodule Impls do
          alias Reversible, as: R
          alias My.List, as: Ml
          defimpl R, for: [Ml, Map] do
            def reverse(term), do: Enum.reverse(term)
            IO.puts ""
          end
        end
        """
        |> string_to_state

      assert Map.has_key?(state.mods_funs_to_positions, {Impls, :__info__, 1})
      assert Map.has_key?(state.mods_funs_to_positions, {Reversible, :__protocol__, 1})
      assert Map.has_key?(state.mods_funs_to_positions, {Reversible.My.List, :__impl__, 1})
    end
  end

<<<<<<< HEAD
    test "first_alias_positions" do
      state =
        """
        defmodule OuterMod do
          alias Foo.Bar
          alias Foo1.Bar1
          defmodule InnerMod do
            alias Baz.Quz
          end
=======
  test "first_alias_positions" do
    state =
      """
      defmodule OuterMod do
        alias Foo.Bar
        alias Foo1.Bar1
        defmodule InnerMod do
          alias Baz.Quz
>>>>>>> ba0614ce
        end
      end
      """
      |> string_to_state

<<<<<<< HEAD
      assert %{OuterMod => {2, 3}, OuterMod.InnerMod => {5, 5}} = state.first_alias_positions
    end
=======
    assert %{OuterMod => {2, 3}, OuterMod.InnerMod => {5, 5}} = state.first_alias_positions
  end
>>>>>>> ba0614ce

  describe "use" do
    test "use" do
      state =
        """
        defmodule InheritMod do
          use ElixirSenseExample.ExampleBehaviour

          IO.puts("")
        end
        """
        |> string_to_state

      assert get_line_behaviours(state, 4) == [ElixirSenseExample.ExampleBehaviour]

      # note that `use` causes `require` to be able to execute `__using__/1` macro
      assert get_line_requires(state, 4) ==
               [
                 Application,
                 ElixirSenseExample.ExampleBehaviour,
                 Kernel,
                 Kernel.Typespec,
                 List,
                 MyImports.NestedImports,
                 MyImports.OneImports,
                 MyImports.Two.ThreeImports,
                 MyMacros,
                 MyMacros.Nested,
                 MyMacros.One,
                 MyMacros.Two.Three,
                 #  TODO why isn't this required?
                 #  Some.List,
                 :ets,
                 :lists
               ]
               |> maybe_reject_typespec

      {functions, _} = get_line_imports(state, 4)
      assert Keyword.keys(functions) == [List, Kernel]

      assert Enum.sort(get_line_aliases(state, 4)) ==
               Enum.sort([
                 {Utils, MyModule.Some.Nested},
                 {Ets, :ets},
                 {One, MyModule.One},
                 {Three, MyModule.Two.Three},
                 {Four, MyModule.Four},
                 {OutsideOfMyModule, Three.OutsideOfMyModule},
                 {NestedMacros, MyMacros.Nested},
                 {ErlangMacros, :ets},
                 {Nested, InheritMod.Nested},
                 {Deeply, InheritMod.Deeply},
                 {ProtocolEmbedded, InheritMod.ProtocolEmbedded}
               ])

      assert [
<<<<<<< HEAD
                %AttributeInfo{name: :my_attribute, positions: [{2, _}]}
              ] = get_line_attributes(state, 4)
=======
               %AttributeInfo{name: :my_attribute, positions: [{2, _}]}
             ] = get_line_attributes(state, 4)
>>>>>>> ba0614ce

      if @protocol_support do
        assert %{
                 {InheritMod, :handle_call, 3} => %ModFunInfo{
                   params: [
                     [
                       {:msg, _, _},
                       {:_from, _, _},
                       {:state, _, _}
                     ]
                   ],
                   positions: [{2, 3}],
                   type: :def
                 },
                 {InheritMod, nil, nil} => %ModFunInfo{
                   params: [nil],
                   positions: [{1, 1}],
                   type: :defmodule
                 },
                 {InheritMod, :private_func, 0} => %ModFunInfo{
                   params: [[]],
                   positions: [{2, 3}],
                   type: :defp
                 },
                 {InheritMod, :private_func_arg, 1} => %ModFunInfo{
                   params: [
                     [{:a, _, _}],
                     [{:\\, _, [{:a, _, _}, nil]}]
                   ],
                   positions: [{2, 3}, {2, 3}],
                   type: :defp
                 },
                 {InheritMod, :private_guard, 0} => %ModFunInfo{
                   params: [[]],
                   positions: [{2, 3}],
                   type: :defguardp
                 },
                 {InheritMod, :private_guard_arg, 1} => %ModFunInfo{
                   params: [
                     [
                       {:a, _, _}
                     ]
                   ],
                   positions: [{2, 3}],
                   type: :defguardp
                 },
                 {InheritMod, :private_macro, 0} => %ModFunInfo{
                   params: [[]],
                   positions: [{2, 3}],
                   type: :defmacrop
                 },
                 {InheritMod, :private_macro_arg, 1} => %ModFunInfo{
                   params: [
                     [
                       {:a, _, _}
                     ]
                   ],
                   positions: [{2, 3}],
                   type: :defmacrop
                 },
                 {InheritMod, :public_func, 0} => %ModFunInfo{
                   params: [[]],
                   positions: [{2, 3}],
                   type: :def,
                   overridable: {true, ElixirSenseExample.ExampleBehaviour}
                 },
                 {InheritMod, :public_func_arg, 2} => %ModFunInfo{
                   params: [
                     [
                       {:b, _, _},
                       {:\\, _,
                        [
                          {:a, _, _},
                          "def"
                        ]}
                     ]
                   ],
                   positions: [{2, 3}],
                   type: :def
                 },
                 {InheritMod, :public_guard, 0} => %ModFunInfo{
                   params: [[]],
                   positions: [{2, 3}],
                   type: :defguard
                 },
                 {InheritMod, :public_guard_arg, 1} => %ModFunInfo{
                   params: [
                     [
                       {:a, _, _}
                     ]
                   ],
                   positions: [{2, 3}],
                   type: :defguard
                 },
                 {InheritMod, :public_macro, 0} => %ModFunInfo{
                   params: [[]],
                   positions: [{2, 3}],
                   type: :defmacro
                 },
                 {InheritMod, :public_macro_arg, 1} => %ModFunInfo{
                   params: [
                     [
                       {:a, _, _}
                     ]
                   ],
                   positions: [{2, 3}],
                   type: :defmacro
                 },
                 {InheritMod.Deeply.Nested, nil, nil} => %ModFunInfo{
                   params: [nil],
                   positions: [{2, 3}],
                   type: :defmodule
                 },
                 {InheritMod.Nested, nil, nil} => %ModFunInfo{
                   params: [nil],
                   positions: [{2, 3}],
                   type: :defmodule
                 },
                 {InheritMod.ProtocolEmbedded, nil, nil} => %ModFunInfo{
                   params: [nil],
                   positions: [{2, 3}],
                   type: :defmodule
                 },
                 {InheritMod, :behaviour_info, 1} => %ModFunInfo{
                   params: [[{:atom, [line: 2, column: 3], nil}]],
                   positions: [{2, 3}],
                   target: nil,
                   type: :def
                 },
                 {InheritMod.ProtocolEmbedded, :module_info, 1} => %ModFunInfo{}
               } = state.mods_funs_to_positions

        assert %{
                 {InheritMod, :my_opaque_type, 0} => %State.TypeInfo{
                   args: [[]],
                   kind: :opaque,
                   name: :my_opaque_type,
                   positions: [{2, 3}],
                   specs: ["@opaque my_opaque_type :: any"]
                 },
                 {InheritMod, :my_priv_type, 0} => %State.TypeInfo{
                   args: [[]],
                   kind: :typep,
                   name: :my_priv_type,
                   positions: [{2, 3}],
                   specs: ["@typep my_priv_type :: any"]
                 },
                 {InheritMod, :my_pub_type, 0} => %State.TypeInfo{
                   args: [[]],
                   kind: :type,
                   name: :my_pub_type,
                   positions: [{2, 3}],
                   specs: ["@type my_pub_type :: any"]
                 },
                 {InheritMod, :my_pub_type_arg, 2} => %State.TypeInfo{
                   args: [["a", "b"]],
                   kind: :type,
                   name: :my_pub_type_arg,
                   positions: [{2, 3}],
                   specs: ["@type my_pub_type_arg(a, b) :: {b, a}"]
                 }
               } = state.types

        assert %{
                 {InheritMod, :private_func, 0} => %State.SpecInfo{
                   args: [[]],
                   kind: :spec,
                   name: :private_func,
                   positions: [{2, 3}],
                   specs: ["@spec private_func() :: String.t()"]
                 },
                 {InheritMod, :some_callback, 1} => %State.SpecInfo{
                   args: [["abc"]],
                   kind: :callback,
                   name: :some_callback,
                   positions: [{2, 3}],
                   specs: ["@callback some_callback(abc) :: :ok when abc: integer"]
                 }
               } = state.specs
      end
    end

<<<<<<< HEAD
      test "use defining struct" do
        state =
          """
          defmodule InheritMod do
            use ElixirSenseExample.ExampleBehaviourWithStruct
=======
    test "use defining struct" do
      state =
        """
        defmodule InheritMod do
          use ElixirSenseExample.ExampleBehaviourWithStruct
>>>>>>> ba0614ce

          IO.puts("")
        end
        """
        |> string_to_state

      assert %{
               InheritMod => %State.StructInfo{
                 fields: [{:a, nil}, {:b, 1}, __struct__: InheritMod],
                 type: :defstruct
               }
             } = state.structs

      assert %{
               {InheritMod, :__struct__, 0} => %State.ModFunInfo{},
               {InheritMod, :__struct__, 1} => %State.ModFunInfo{}
             } = state.mods_funs_to_positions
    end

    test "use defining exception" do
      state =
        """
        defmodule MyError do
          use ElixirSenseExample.ExampleBehaviourWithException

          IO.puts("")
        end
        """
        |> string_to_state

      assert %{
               MyError => %State.StructInfo{
                 fields: [{:a, nil}, {:b, 1}, __exception__: true, __struct__: MyError],
                 type: :defexception
               }
             } = state.structs

<<<<<<< HEAD
        assert %{
                 {MyError, :__struct__, 0} => %State.ModFunInfo{},
                 {MyError, :__struct__, 1} => %State.ModFunInfo{},
                 {MyError, :exception, 1} => %State.ModFunInfo{}
               } = state.mods_funs_to_positions
      end
=======
      assert %{
               {MyError, :__struct__, 0} => %State.ModFunInfo{},
               {MyError, :__struct__, 1} => %State.ModFunInfo{},
               {MyError, :exception, 1} => %State.ModFunInfo{}
             } = state.mods_funs_to_positions
    end
>>>>>>> ba0614ce

    test "use multi notation" do
      state =
        """
        defmodule InheritMod do
          use ElixirSenseExample.{ExampleBehaviour}
          # use Foo.{}

          IO.puts("")
        end
        """
        |> string_to_state

      assert get_line_behaviours(state, 5) == [ElixirSenseExample.ExampleBehaviour]
    end

    test "use multi notation with atom module" do
      state =
        """
        defmodule InheritMod do
          use :"Elixir.ElixirSenseExample".{:"Elixir.ExampleBehaviour"}

          IO.puts("")
        end
        """
        |> string_to_state

      assert get_line_behaviours(state, 4) == [ElixirSenseExample.ExampleBehaviour]
    end

    test "use with __MODULE__" do
      state =
        """
        defmodule ElixirSenseExample do
          use __MODULE__.ExampleBehaviour

          IO.puts("")
        end
        """
        |> string_to_state

      assert get_line_behaviours(state, 4) == [ElixirSenseExample.ExampleBehaviour]
    end

    test "use aliased" do
      state =
        """
        defmodule InheritMod do
          alias ElixirSenseExample.ExampleBehaviour, as: S
          use S

          IO.puts("")
        end
        """
        |> string_to_state

      assert get_line_behaviours(state, 5) == [ElixirSenseExample.ExampleBehaviour]
    end

    test "use atom module" do
      state =
        """
        defmodule InheritMod do
          use :"Elixir.ElixirSenseExample.ExampleBehaviour"

          IO.puts("")
        end
        """
        |> string_to_state

      assert get_line_behaviours(state, 4) == [ElixirSenseExample.ExampleBehaviour]
    end
  end

<<<<<<< HEAD
    describe "defstruct" do
      test "find struct" do
        state =
          """
          defmodule MyStruct do
            defstruct [:some_field, a_field: 1]
            IO.puts ""
          end
          """
          |> string_to_state
=======
  describe "defstruct" do
    test "find struct" do
      state =
        """
        defmodule MyStruct do
          defstruct [:some_field, a_field: 1]
          IO.puts ""
        end
        """
        |> string_to_state
>>>>>>> ba0614ce

      assert state.structs == %{
               MyStruct => %StructInfo{
                 type: :defstruct,
                 fields: [some_field: nil, a_field: 1, __struct__: MyStruct]
               }
             }

      # defstruct adds struct/0 and struct/1 functions
      assert %{
               {MyStruct, :__struct__, 0} => %ModFunInfo{
                 params: [[]],
                 positions: [{2, 3}],
                 type: :def
               },
               {MyStruct, :__struct__, 1} => %ModFunInfo{
                 params: [[{:kv, [line: 2, column: 3], nil}]],
                 positions: [{2, 3}],
                 type: :def
               },
               {MyStruct, nil, nil} => %ModFunInfo{
                 params: [nil],
                 positions: [{1, 1}],
                 type: :defmodule
               }
             } = state.mods_funs_to_positions
    end

<<<<<<< HEAD
      if @expand_eval do
=======
    if @expand_eval do
>>>>>>> ba0614ce
      test "find struct fields from expression" do
        state =
          """
          defmodule MyStruct do
            @fields_1 [a: nil]
            defstruct [a_field: nil] ++ @fields_1
          end
          """
          |> string_to_state

        # TODO expression is not supported
        assert state.structs == %{
                 MyStruct => %StructInfo{type: :defstruct, fields: [__struct__: MyStruct]}
               }
      end
<<<<<<< HEAD
      end
=======
    end
>>>>>>> ba0614ce

    test "find exception" do
      state =
        """
        defmodule MyError do
          defexception [message: nil]

          IO.puts("")
        end
        """
        |> string_to_state

      assert state.structs == %{
               MyError => %StructInfo{
                 type: :defexception,
                 fields: [message: nil, __exception__: true, __struct__: MyError]
               }
             }

      # defexception adds Exception behaviour
      assert get_line_behaviours(state, 4) == [Exception]
      # and message/1 and exception/1 callbacks
      assert %{
               {MyError, :__struct__, 0} => %ModFunInfo{
                 params: [[]],
                 positions: [{2, 3}],
                 type: :def
               },
               {MyError, :__struct__, 1} => %ModFunInfo{
                 params: [[{:kv, [line: 2, column: 3], nil}]],
                 positions: [{2, 3}],
                 type: :def
               },
               {MyError, :exception, 1} => %ModFunInfo{
                 params: [
                   [{:args, [line: 2, column: 3], nil}],
                   [{:msg, [line: 2, column: 3], nil}]
                 ],
                 positions: [{2, 3}, {2, 3}],
                 type: :def
               },
               {MyError, :message, 1} => %ModFunInfo{
                 params: [[{:exception, [line: 2, column: 3], nil}]],
                 positions: [{2, 3}],
                 type: :def
               }
             } = state.mods_funs_to_positions
    end

    test "find exception without message key" do
      state =
        """
        defmodule MyError do
          defexception []

          IO.puts("")
        end
        """
        |> string_to_state

      assert state.structs == %{
               MyError => %StructInfo{
                 type: :defexception,
                 fields: [__exception__: true, __struct__: MyError]
               }
             }

      # defexception adds Exception behaviour
      assert get_line_behaviours(state, 4) == [Exception]
      # and message/1 and exception/1 callbacks
      assert %{
               {MyError, :__struct__, 0} => %ModFunInfo{
                 params: [[]],
                 positions: [{2, 3}],
                 type: :def
               },
               {MyError, :__struct__, 1} => %ModFunInfo{
                 params: [[{:kv, [line: 2, column: 3], nil}]],
                 positions: [{2, 3}],
                 type: :def
               },
               {MyError, :exception, 1} => %ModFunInfo{
                 params: [[{:args, [line: 2, column: 3], nil}]],
                 positions: [{2, 3}],
                 type: :def
               }
             } = state.mods_funs_to_positions
    end

<<<<<<< HEAD
    describe "calls" do
      defp sort_calls(calls) do
        calls |> Enum.map(fn {k, v} -> {k, Enum.sort(v)} end) |> Map.new
      end

      test "registers calls with __MODULE__" do
        state =
          """
          defmodule NyModule do
            def func1, do: :ok
            def func2(a), do: :ok
            def func do
              __MODULE__.func1
              __MODULE__.func1()
              __MODULE__.func2(2)
              __MODULE__.Sub.func2(2)
            end
=======
  describe "calls" do
    defp sort_calls(calls) do
      calls |> Enum.map(fn {k, v} -> {k, Enum.sort(v)} end) |> Map.new()
    end

    test "registers calls with __MODULE__" do
      state =
        """
        defmodule NyModule do
          def func1, do: :ok
          def func2(a), do: :ok
          def func do
            __MODULE__.func1
            __MODULE__.func1()
            __MODULE__.func2(2)
            __MODULE__.Sub.func2(2)
>>>>>>> ba0614ce
          end
        end
        """
        |> string_to_state

      assert state.calls == %{
               5 => [%CallInfo{arity: 0, func: :func1, position: {5, 16}, mod: NyModule}],
               6 => [%CallInfo{arity: 0, func: :func1, position: {6, 16}, mod: NyModule}],
               7 => [%CallInfo{arity: 1, func: :func2, position: {7, 16}, mod: NyModule}],
               8 => [%CallInfo{arity: 1, func: :func2, position: {8, 20}, mod: NyModule.Sub}]
             }
    end

    test "registers calls with erlang module" do
      state =
        """
        defmodule NyModule do
          def func do
            :erl_mod.func1
            :erl_mod.func1()
            :erl_mod.func2(2)
          end
        end
        """
        |> string_to_state

      assert state.calls == %{
               3 => [%CallInfo{arity: 0, func: :func1, position: {3, 14}, mod: :erl_mod}],
               4 => [%CallInfo{arity: 0, func: :func1, position: {4, 14}, mod: :erl_mod}],
               5 => [%CallInfo{arity: 1, func: :func2, position: {5, 14}, mod: :erl_mod}]
             }
    end

    test "registers calls with atom module" do
      state =
        """
        defmodule NyModule do
          def func do
            :"Elixir.MyMod".func1
            :"Elixir.MyMod".func1()
            :"Elixir.MyMod".func2(2)
          end
        end
        """
        |> string_to_state

      assert state.calls == %{
               3 => [%CallInfo{arity: 0, func: :func1, position: {3, 21}, mod: MyMod}],
               4 => [%CallInfo{arity: 0, func: :func1, position: {4, 21}, mod: MyMod}],
               5 => [%CallInfo{arity: 1, func: :func2, position: {5, 21}, mod: MyMod}]
             }
    end

    test "registers calls no arg no parens" do
      state =
        """
        defmodule NyModule do
          def func do
            MyMod.func
          end
        end
        """
        |> string_to_state

      assert state.calls == %{
               3 => [%CallInfo{arity: 0, func: :func, position: {3, 11}, mod: MyMod}]
             }
    end

    test "registers calls no arg" do
      state =
        """
        defmodule NyModule do
          def func do
            MyMod.func()
          end
        end
        """
        |> string_to_state

      assert state.calls == %{
               3 => [%CallInfo{arity: 0, func: :func, position: {3, 11}, mod: MyMod}]
             }
    end

    test "registers calls local no arg no parens" do
      state =
        """
        defmodule NyModule do
          def func_1, do: :ok
          def func do
            func_1
          end
        end
        """
        |> string_to_state

      if Version.match?(System.version(), ">= 1.15.0") do
        assert state.calls == %{}
      else
        assert state.calls == %{
                 4 => [%CallInfo{arity: 0, func: :func_1, position: {4, 5}, mod: nil}]
               }
      end
    end

<<<<<<< HEAD
      if @typespec_calls_support do
=======
    if @typespec_calls_support do
>>>>>>> ba0614ce
      test "registers typespec no parens calls" do
        state =
          """
          defmodule NyModule do
            @type a :: integer
          end
          """
          |> string_to_state

        assert state.calls == %{
                 2 => [
                   %CallInfo{arity: 0, func: :integer, position: {2, 14}, mod: nil},
                   %CallInfo{arity: 0, func: :a, position: {2, 9}, mod: nil}
                 ]
               }
      end
<<<<<<< HEAD
      end

      test "registers calls local no arg" do
        state =
          """
          defmodule NyModule do
            def func_1, do: :ok
            def func do
              func_1()
            end
=======
    end

    test "registers calls local no arg" do
      state =
        """
        defmodule NyModule do
          def func_1, do: :ok
          def func do
            func_1()
>>>>>>> ba0614ce
          end
        end
        """
        |> string_to_state

<<<<<<< HEAD
        assert state.calls == %{
                 4 => [%CallInfo{arity: 0, func: :func_1, position: {4, 5}, mod: nil}]
               }
      end
=======
      assert state.calls == %{
               4 => [%CallInfo{arity: 0, func: :func_1, position: {4, 5}, mod: nil}]
             }
    end
>>>>>>> ba0614ce

    test "registers calls local arg" do
      state =
        """
        defmodule NyModule do
          def func do
            func_1("a")
          end
        end
        """
        |> string_to_state

      assert state.calls == %{
               3 => [%CallInfo{arity: 1, func: :func_1, position: {3, 5}, mod: nil}]
             }
    end

    test "registers calls arg" do
      state =
        """
        defmodule NyModule do
          def func do
            MyMod.func("test")
          end
        end
        """
        |> string_to_state

      assert state.calls == %{
               3 => [%CallInfo{arity: 1, func: :func, position: {3, 11}, mod: MyMod}]
             }
    end

    test "registers calls on attribute and var with args" do
      state =
        """
        defmodule NyModule do
          def func do
            @attr.func("test")
            var.func("test")
          end
        end
        """
        |> string_to_state

      if Version.match?(System.version(), ">= 1.15.0") do
        assert state.calls == %{
                 3 => [
                   %CallInfo{arity: 1, func: :func, position: {3, 11}, mod: {:attribute, :attr}}
                 ],
                 4 => [
                   %CallInfo{arity: 1, func: :func, position: {4, 9}, mod: {:variable, :var}}
                 ]
               }
      else
        assert state.calls == %{
                 3 => [
                   %CallInfo{arity: 1, func: :func, position: {3, 11}, mod: {:attribute, :attr}}
                 ],
                 4 => [
                   %CallInfo{arity: 0, func: :var, position: {4, 5}, mod: nil},
                   %CallInfo{arity: 1, func: :func, position: {4, 9}, mod: {:variable, :var}}
                 ]
               }
      end
    end

    test "registers calls on attribute and var without args" do
      state =
        """
        defmodule NyModule do
          def func do
            @attr.func
            var.func
          end
        end
        """
        |> string_to_state

      if Version.match?(System.version(), ">= 1.15.0") do
        assert state.calls == %{
                 3 => [
                   %CallInfo{arity: 0, func: :func, position: {3, 11}, mod: {:attribute, :attr}}
                 ],
                 4 => [
                   %CallInfo{arity: 0, func: :func, position: {4, 9}, mod: {:variable, :var}}
                 ]
               }
      else
        assert state.calls == %{
                 3 => [
                   %CallInfo{arity: 0, func: :func, position: {3, 11}, mod: {:attribute, :attr}}
                 ],
                 4 => [
                   %CallInfo{arity: 0, func: :var, position: {4, 5}, mod: nil},
                   %CallInfo{arity: 0, func: :func, position: {4, 9}, mod: {:variable, :var}}
                 ]
               }
      end
    end

    test "registers calls on attribute and var anonymous" do
      state =
        """
        defmodule NyModule do
          def func do
            @attr.()
            var.()
          end
        end
        """
        |> string_to_state

      if Version.match?(System.version(), ">= 1.15.0") do
        assert state.calls == %{
                 3 => [
                   %CallInfo{arity: 0, func: {:attribute, :attr}, position: {3, 11}, mod: nil}
                 ],
                 4 => [%CallInfo{arity: 0, func: {:variable, :var}, position: {4, 9}, mod: nil}]
               }
      else
        assert state.calls == %{
                 3 => [
                   %CallInfo{arity: 0, func: {:attribute, :attr}, position: {3, 11}, mod: nil}
                 ],
                 4 => [
                   %CallInfo{arity: 0, func: :var, position: {4, 5}, mod: nil},
                   %CallInfo{arity: 0, func: {:variable, :var}, position: {4, 9}, mod: nil}
                 ]
               }
      end
    end

    test "registers calls pipe with __MODULE__ operator no parens" do
      state =
        """
        defmodule NyModule do
          def func do
            "test" |> __MODULE__.func
          end
        end
        """
        |> string_to_state

      assert state.calls == %{
               3 => [%CallInfo{arity: 1, func: :func, position: {3, 26}, mod: NyModule}]
             }
    end

    test "registers calls pipe operator no parens" do
      state =
        """
        defmodule NyModule do
          def func do
            "test" |> MyMod.func
          end
        end
        """
        |> string_to_state

      assert state.calls == %{
               3 => [%CallInfo{arity: 1, func: :func, position: {3, 21}, mod: MyMod}]
             }
    end

    test "registers calls pipe operator" do
      state =
        """
        defmodule NyModule do
          def func do
            "test" |> MyMod.func()
          end
        end
        """
        |> string_to_state

      assert state.calls == %{
               3 => [%CallInfo{arity: 1, func: :func, position: {3, 21}, mod: MyMod}]
             }
    end

    test "registers calls pipe operator with arg" do
      state =
        """
        defmodule NyModule do
          def func do
            "test" |> MyMod.func("arg")
          end
        end
        """
        |> string_to_state

      assert state.calls == %{
               3 => [%CallInfo{arity: 2, func: :func, position: {3, 21}, mod: MyMod}]
             }
    end

    test "registers calls pipe operator erlang module" do
      state =
        """
        defmodule NyModule do
          def func do
            "test" |> :my_mod.func("arg")
          end
        end
        """
        |> string_to_state

      assert state.calls == %{
               3 => [%CallInfo{arity: 2, func: :func, position: {3, 23}, mod: :my_mod}]
             }
    end

    test "registers calls pipe operator atom module" do
      state =
        """
        defmodule NyModule do
          def func do
            "test" |> :"Elixir.MyMod".func("arg")
          end
        end
        """
        |> string_to_state

      assert state.calls == %{
               3 => [%CallInfo{arity: 2, func: :func, position: {3, 31}, mod: MyMod}]
             }
    end

    test "registers calls pipe operator local" do
      state =
        """
        defmodule NyModule do
          def func do
            "test" |> func("arg")
          end
        end
        """
        |> string_to_state

      assert state.calls == %{
               3 => [%CallInfo{arity: 2, func: :func, position: {3, 15}, mod: nil}]
             }
    end

    test "registers calls pipe operator nested external into local" do
      state =
        """
        defmodule NyModule do
          def func do
            "test" |> MyMod.func() |> other
          end
        end
        """
        |> string_to_state

<<<<<<< HEAD
        assert state.calls |> sort_calls == %{
                 3 => [
                   %CallInfo{arity: 1, position: {3, 21}, func: :func, mod: MyMod},
                   %CallInfo{arity: 1, position: {3, 37}, func: :other, mod: Other}
                 ]
               }
      end
=======
      assert state.calls == %{
               3 => [
                 %CallInfo{arity: 1, position: {3, 21}, func: :func, mod: MyMod},
                 %CallInfo{arity: 1, position: {3, 31}, func: :other, mod: nil}
               ]
             }
    end
>>>>>>> ba0614ce

    test "registers calls pipe operator nested external into external" do
      state =
        """
        defmodule NyModule do
          def func do
            "test" |> MyMod.func() |> Other.other
          end
        end
        """
        |> string_to_state

<<<<<<< HEAD
        assert state.calls |> sort_calls == %{
                 3 => [
                   %CallInfo{arity: 1, position: {3, 15}, func: :func_1, mod: nil},
                   %CallInfo{arity: 1, position: {3, 32}, func: :other, mod: Some}
                 ]
               }
      end
=======
      assert state.calls |> sort_calls == %{
               3 => [
                 %CallInfo{arity: 1, position: {3, 21}, func: :func, mod: MyMod},
                 %CallInfo{arity: 1, position: {3, 37}, func: :other, mod: Other}
               ]
             }
    end
>>>>>>> ba0614ce

    test "registers calls pipe operator nested local into external" do
      state =
        """
        defmodule NyModule do
          def func do
            "test" |> func_1() |> Some.other
          end
        end
        """
        |> string_to_state

      assert state.calls |> sort_calls == %{
               3 => [
                 %CallInfo{arity: 1, position: {3, 15}, func: :func_1, mod: nil},
                 %CallInfo{arity: 1, position: {3, 32}, func: :other, mod: Some}
               ]
             }
    end

    test "registers calls pipe operator nested local into local" do
      state =
        """
        defmodule NyModule do
          def func do
            "test" |> func_1() |> other
          end
        end
        """
        |> string_to_state

      assert state.calls == %{
               3 => [
                 %CallInfo{arity: 1, position: {3, 15}, func: :func_1, mod: nil},
                 %CallInfo{arity: 1, position: {3, 27}, func: :other, mod: nil}
               ]
             }
    end

    test "registers calls capture operator __MODULE__" do
      state =
        """
        defmodule NyModule do
          def func do
            &__MODULE__.func/1
            &__MODULE__.Sub.func/1
          end
        end
        """
        |> string_to_state

      assert state.calls == %{
               3 => [%CallInfo{arity: 1, position: {3, 17}, func: :func, mod: NyModule}],
               4 => [%CallInfo{arity: 1, position: {4, 21}, func: :func, mod: NyModule.Sub}]
             }
    end

    test "registers calls capture operator external" do
      state =
        """
        defmodule NyModule do
          def func do
            &MyMod.func/1
          end
        end
        """
        |> string_to_state

      assert state.calls == %{
               3 => [%CallInfo{arity: 1, position: {3, 12}, func: :func, mod: MyMod}]
             }
    end

    test "registers calls capture operator external erlang module" do
      state =
        """
        defmodule NyModule do
          def func do
            &:erl_mod.func/1
          end
        end
        """
        |> string_to_state

      assert state.calls == %{
               3 => [%CallInfo{arity: 1, func: :func, position: {3, 15}, mod: :erl_mod}]
             }
    end

    test "registers calls capture operator external atom module" do
      state =
        """
        defmodule NyModule do
          def func do
            &:"Elixir.MyMod".func/1
          end
        end
        """
        |> string_to_state

      assert state.calls == %{
               3 => [%CallInfo{arity: 1, func: :func, position: {3, 22}, mod: MyMod}]
             }
    end

    test "registers calls capture operator local" do
      state =
        """
        defmodule NyModule do
          def func do
            &func/1
          end
        end
        """
        |> string_to_state

      assert state.calls == %{
               3 => [%CallInfo{arity: 1, func: :func, position: {3, 6}, mod: nil}]
             }
    end

<<<<<<< HEAD
      if @macro_calls_support do
=======
    if @macro_calls_support do
>>>>>>> ba0614ce
      test "registers calls on ex_unit DSL" do
        state =
          """
          defmodule MyModuleTest do
            use ExUnit.Case

            describe "describe1" do
              test "test1" do
              end
            end

            test "test2", %{some: param} do
            end

            test "not implemented"
          end
          """
          |> string_to_state

        assert state.calls == %{
                 2 => [
                   %CallInfo{arity: 2, position: {2, 3}, func: :__register__, mod: ExUnit.Case},
                   %CallInfo{arity: 2, position: {2, 3}, func: :unless, mod: nil}
                 ],
                 4 => [%CallInfo{arity: 2, position: {4, 3}, func: :describe, mod: nil}],
                 5 => [%CallInfo{arity: 2, position: {5, 5}, func: :test, mod: nil}],
                 9 => [%CallInfo{arity: 3, position: {9, 3}, func: :test, mod: nil}],
                 12 => [%CallInfo{arity: 0, position: {12, 3}, func: :test, mod: nil}]
               }
      end
      end
    end

<<<<<<< HEAD
    describe "typespec" do
      test "registers types" do
        state =
          """
          defmodule My do
            @type no_arg_no_parens :: integer
            @typep no_args() :: integer
            @opaque with_args(a, b) :: {a, b}
            @type overloaded :: {}
            @type overloaded(a) :: {a}
          end
          IO.puts("")
          """
          |> string_to_state

        assert %{
                 {My, :no_arg_no_parens, 0} => %ElixirSense.Core.State.TypeInfo{
                   args: [[]],
                   kind: :type,
                   name: :no_arg_no_parens,
                   positions: [{2, 3}],
                   end_positions: [{2, 36}],
                   generated: [false],
                   specs: ["@type no_arg_no_parens :: integer"]
                 },
                 {My, :no_args, 0} => %ElixirSense.Core.State.TypeInfo{
                   args: [[]],
                   kind: :typep,
                   name: :no_args,
                   positions: [{3, 3}],
                   end_positions: [{3, 30}],
                   generated: [false],
                   specs: ["@typep no_args() :: integer"]
                 },
                 {My, :overloaded, 0} => %ElixirSense.Core.State.TypeInfo{
                   args: [[]],
                   kind: :type,
                   name: :overloaded,
                   positions: [{5, 3}],
                   end_positions: [{5, 25}],
                   generated: [false],
                   specs: ["@type overloaded :: {}"]
                 },
                 {My, :overloaded, 1} => %ElixirSense.Core.State.TypeInfo{
                   kind: :type,
                   name: :overloaded,
                   positions: [{6, 3}],
                   end_positions: [_],
                   generated: [false],
                   args: [["a"]],
                   specs: ["@type overloaded(a) :: {a}"]
                 },
                 {My, :with_args, 2} => %ElixirSense.Core.State.TypeInfo{
                   kind: :opaque,
                   name: :with_args,
                   positions: [{4, 3}],
                   end_positions: [{4, 36}],
                   generated: [false],
                   args: [["a", "b"]],
                   meta: %{opaque: true},
                   specs: ["@opaque with_args(a, b) :: {a, b}"]
                 }
               } = state.types
      end

      if @protocol_support do
=======
  describe "typespec" do
    test "registers types" do
      state =
        """
        defmodule My do
          @type no_arg_no_parens :: integer
          @typep no_args() :: integer
          @opaque with_args(a, b) :: {a, b}
          @type overloaded :: {}
          @type overloaded(a) :: {a}
        end
        IO.puts("")
        """
        |> string_to_state

      assert %{
               {My, :no_arg_no_parens, 0} => %ElixirSense.Core.State.TypeInfo{
                 args: [[]],
                 kind: :type,
                 name: :no_arg_no_parens,
                 positions: [{2, 3}],
                 end_positions: [{2, 36}],
                 generated: [false],
                 specs: ["@type no_arg_no_parens :: integer"]
               },
               {My, :no_args, 0} => %ElixirSense.Core.State.TypeInfo{
                 args: [[]],
                 kind: :typep,
                 name: :no_args,
                 positions: [{3, 3}],
                 end_positions: [{3, 30}],
                 generated: [false],
                 specs: ["@typep no_args() :: integer"]
               },
               {My, :overloaded, 0} => %ElixirSense.Core.State.TypeInfo{
                 args: [[]],
                 kind: :type,
                 name: :overloaded,
                 positions: [{5, 3}],
                 end_positions: [{5, 25}],
                 generated: [false],
                 specs: ["@type overloaded :: {}"]
               },
               {My, :overloaded, 1} => %ElixirSense.Core.State.TypeInfo{
                 kind: :type,
                 name: :overloaded,
                 positions: [{6, 3}],
                 end_positions: [_],
                 generated: [false],
                 args: [["a"]],
                 specs: ["@type overloaded(a) :: {a}"]
               },
               {My, :with_args, 2} => %ElixirSense.Core.State.TypeInfo{
                 kind: :opaque,
                 name: :with_args,
                 positions: [{4, 3}],
                 end_positions: [{4, 36}],
                 generated: [false],
                 args: [["a", "b"]],
                 meta: %{opaque: true},
                 specs: ["@opaque with_args(a, b) :: {a, b}"]
               }
             } = state.types
    end

    if @protocol_support do
>>>>>>> ba0614ce
      test "protocol exports type t" do
        state =
          """
          defprotocol Proto do
            def reverse(term)
          end
          """
          |> string_to_state

        assert state.types == %{
                 {Proto, :t, 0} => %ElixirSense.Core.State.TypeInfo{
                   args: [[]],
                   kind: :type,
                   name: :t,
                   positions: [{1, 1}],
                   end_positions: [{3, 4}],
                   generated: [true],
                   specs: ["@type t :: term"]
                 }
               }
      end
<<<<<<< HEAD
      end
=======
    end
>>>>>>> ba0614ce

    test "specs and callbacks" do
      state =
        """
        defmodule Proto do
          @spec abc :: atom | integer
          @spec abc :: reference
          @callback my(a :: integer) :: atom
          @macrocallback other(x) :: Macro.t when x: integer
        end
        """
        |> string_to_state

      # if there are callbacks behaviour_info/1 is defined
      assert state.mods_funs_to_positions[{Proto, :behaviour_info, 1}] != nil

<<<<<<< HEAD
        assert %{
                 {Proto, :abc, 0} => %ElixirSense.Core.State.SpecInfo{
                   args: [[], []],
                   kind: :spec,
                   name: :abc,
                   positions: [{3, 3}, {2, 3}],
                   end_positions: [{3, 25}, {2, 30}],
                   generated: [false, false],
                   specs: ["@spec abc :: reference", "@spec abc :: atom | integer"]
                 },
                 {Proto, :my, 1} => %ElixirSense.Core.State.SpecInfo{
                   kind: :callback,
                   name: :my,
                   args: [["a :: integer"]],
                   positions: [{4, 3}],
                   end_positions: [{4, 37}],
                   generated: [false],
                   specs: ["@callback my(a :: integer) :: atom"]
                 },
                 {Proto, :other, 1} => %ElixirSense.Core.State.SpecInfo{
                   kind: :macrocallback,
                   name: :other,
                   args: [["x"]],
                   positions: [{5, 3}],
                   end_positions: [_],
                   generated: [false],
                   specs: ["@macrocallback other(x) :: Macro.t() when x: integer"]
                 }
               } = state.specs
      end
=======
      assert %{
               {Proto, :abc, 0} => %ElixirSense.Core.State.SpecInfo{
                 args: [[], []],
                 kind: :spec,
                 name: :abc,
                 positions: [{3, 3}, {2, 3}],
                 end_positions: [{3, 25}, {2, 30}],
                 generated: [false, false],
                 specs: ["@spec abc :: reference", "@spec abc :: atom | integer"]
               },
               {Proto, :my, 1} => %ElixirSense.Core.State.SpecInfo{
                 kind: :callback,
                 name: :my,
                 args: [["a :: integer"]],
                 positions: [{4, 3}],
                 end_positions: [{4, 37}],
                 generated: [false],
                 specs: ["@callback my(a :: integer) :: atom"]
               },
               {Proto, :other, 1} => %ElixirSense.Core.State.SpecInfo{
                 kind: :macrocallback,
                 name: :other,
                 args: [["x"]],
                 positions: [{5, 3}],
                 end_positions: [_],
                 generated: [false],
                 specs: ["@macrocallback other(x) :: Macro.t() when x: integer"]
               }
             } = state.specs
    end
>>>>>>> ba0614ce

    test "specs and types expand aliases" do
      state =
        """
        defmodule Proto do
          alias Model.User
          alias Model.Order
          alias Model.UserOrder
          @type local_type() :: User.t
          @spec abc({%User{}}) :: [%UserOrder{order: Order.t}, local_type()]
        end
        """
        |> string_to_state

      assert %{
               {Proto, :abc, 1} => %State.SpecInfo{
                 args: [["{%Model.User{}}"]],
                 specs: [
                   "@spec abc({%Model.User{}}) :: [%Model.UserOrder{order: Model.Order.t()}, local_type()]"
                 ]
               }
             } = state.specs

      assert %{
               {Proto, :local_type, 0} => %State.TypeInfo{
                 specs: ["@type local_type() :: Model.User.t()"]
               }
             } = state.types
    end

  if @record_support do
    test "defrecord defines record macros" do
      state =
        """
        defmodule MyRecords do
          require Record
          Record.defrecord(:user, name: "meg", age: "25")
          @type user :: record(:user, name: String.t(), age: integer)
          Record.defrecordp(:userp, name: "meg", age: "25")
          Record.defrecord(:my_rec, Record.extract(:file_info, from_lib: "kernel/include/file.hrl")
            |> Keyword.merge(fun_field: &__MODULE__.foo/2))
          def foo(bar, baz), do: IO.inspect({bar, baz})
        end
        """
        |> string_to_state

      assert %{
               {MyRecords, :user, 1} => %ModFunInfo{
                 params: [[{:\\, [], [{:args, [], nil}, []]}]],
                 positions: [{3, 9}],
                 type: :defmacro
               },
               {MyRecords, :user, 2} => %ModFunInfo{
                 params: [[{:record, [], nil}, {:args, [], nil}]],
                 positions: [{3, 9}],
                 type: :defmacro
               },
               {MyRecords, :userp, 1} => %ModFunInfo{type: :defmacrop},
               {MyRecords, :my_rec, 1} => %ModFunInfo{type: :defmacro}
             } = state.mods_funs_to_positions

      assert %{
               {MyRecords, :user, 0} => %State.TypeInfo{
                 name: :user,
                 specs: ["@type user :: record(:user, name: String.t(), age: integer)"]
               }
             } = state.types
    end
  end

  test "gets ExUnit imports from `use ExUnit.Case`" do
    state =
      """
      defmodule MyTest do
        use ExUnit.Case
        IO.puts ""
      end
      """
      |> string_to_state

    {functions, _} = get_line_imports(state, 3)
    assert ExUnit.Assertions in Keyword.keys(functions)
  end

  test "gets ExUnit imports from case template" do
    state =
      """
      defmodule MyTest do
        use ElixirSenseExample.CaseTemplateExample
        IO.puts ""
      end
      """
      |> string_to_state

    {functions, _} = get_line_imports(state, 3)
    assert ExUnit.Assertions in Keyword.keys(functions)
  end

  test "safely skip code inside `quote do`" do
    state =
      """
      defmodule My do
        quote do
          defmodule Some do
          end
        end
        quote unquote: false do
          defmodule Some do
          end
        end
        quote(do: (defmodule Some, do: :ok))
        quote([location: :keep], do: (defmodule Some, do: :ok))
      end
      """
      |> string_to_state

    refute Map.has_key?(state.mods_funs_to_positions, {My.Some, nil, nil})
  end

  describe "defoverridable" do
    test "extract info about overridable defs" do
      state =
        """
        defmodule My do
          use ElixirSenseExample.OverridableFunctions
        end
        """
        |> string_to_state

      assert %{
               {My, :required, 1} => %ModFunInfo{
                 params: [[{:var, [{:line, 2} | _], _}]],
                 positions: [{2, _}],
                 target: nil,
                 type: :defmacro,
                 overridable: {true, ElixirSenseExample.OverridableFunctions}
               },
               {My, :test, 2} => %ModFunInfo{
                 params: [[{:x, [{:line, 2} | _], _}, {:y, [{:line, 2} | _], _}]],
                 positions: [{2, _}],
                 target: nil,
                 type: :def,
                 overridable: {true, ElixirSenseExample.OverridableFunctions}
               }
             } = state.mods_funs_to_positions
    end

    test "extract info about overridable behaviour callbacks" do
      state =
        """
        defmodule My do
          use ElixirSenseExample.OverridableImplementation
        end
        """
        |> string_to_state

      assert %{
               {My, :foo, 0} => %ModFunInfo{
                 params: [[]],
                 positions: [{2, _}],
                 target: nil,
                 type: :def,
                 overridable: {true, ElixirSenseExample.OverridableImplementation}
               },
               {My, :bar, 1} => %ModFunInfo{
                 params: [[{:var, [{:line, 2} | _], _}]],
                 positions: [{2, _}],
                 target: nil,
                 type: :defmacro,
                 overridable: {true, ElixirSenseExample.OverridableImplementation}
               }
             } = state.mods_funs_to_positions
    end

    test "override defs" do
      state =
        """
        defmodule My do
          use ElixirSenseExample.OverridableFunctions

          def test(a, b) do
            a * b
          end

          defmacro required(baz), do: baz
        end
        """
        |> string_to_state

      assert %{
               {My, :required, 1} => %ModFunInfo{
                 params: [
                   [{:baz, [line: 8, column: 21], nil}],
                   [{:var, [{:line, 2} | _], _}]
                 ],
                 positions: [{8, 3}, {2, _}],
                 target: nil,
                 type: :defmacro,
                 overridable: {true, ElixirSenseExample.OverridableFunctions}
               },
               {My, :test, 2} => %ModFunInfo{
                 params: [
                   [{:a, [line: 4, column: 12], nil}, {:b, [line: 4, column: 15], nil}],
                   [{:x, [{:line, 2} | _], _}, {:y, [{:line, 2} | _], _}]
                 ],
                 positions: [{4, 3}, {2, _}],
                 target: nil,
                 type: :def,
                 overridable: {true, ElixirSenseExample.OverridableFunctions}
               }
             } = state.mods_funs_to_positions
    end

    test "override behaviour callbacks" do
      state =
        """
        defmodule My do
          use ElixirSenseExample.OverridableImplementation

          def foo do
            ""
          end

          defmacro bar(baz), do: baz
        end
        """
        |> string_to_state

      assert %{
               {My, :foo, 0} => %ModFunInfo{
                 params: [[], []],
                 positions: [{4, 3}, {2, _}],
                 target: nil,
                 type: :def,
                 overridable: {true, ElixirSenseExample.OverridableImplementation}
               },
               {My, :bar, 1} => %ModFunInfo{
                 params: [
                   [{:baz, [line: 8, column: 16], nil}],
                   [{:var, [{:line, 2} | _], _}]
                 ],
                 positions: [{8, 3}, {2, _}],
                 target: nil,
                 type: :defmacro,
                 overridable: {true, ElixirSenseExample.OverridableImplementation}
               }
             } = state.mods_funs_to_positions
    end

    test "override defs changes type" do
      state =
        """
        defmodule My do
          use ElixirSenseExample.OverridableFunctions

          defp test(a, b) do
            a * b
          end

          defmacrop required(baz), do: baz
        end
        """
        |> string_to_state

      assert %{
               {My, :required, 1} => %ModFunInfo{
                 params: [
                   [{:baz, [line: 8, column: 22], nil}],
                   [{:var, [{:line, 2} | _], _}]
                 ],
                 positions: [{8, 3}, {2, _}],
                 target: nil,
                 type: :defmacrop,
                 overridable: {true, ElixirSenseExample.OverridableFunctions}
               },
               {My, :test, 2} => %ModFunInfo{
                 params: [
                   [{:a, [line: 4, column: 13], nil}, {:b, [line: 4, column: 16], nil}],
                   [{:x, [{:line, 2} | _], _}, {:y, [{:line, 2} | _], _}]
                 ],
                 positions: [{4, 3}, {2, _}],
                 target: nil,
                 type: :defp,
                 overridable: {true, ElixirSenseExample.OverridableFunctions}
               }
             } = state.mods_funs_to_positions
    end
  end

  test "scopes" do
    state =
      """
      IO.puts ""
      defmodule My do
        @attr "asd"

        @type a :: integer

        @attr1 "cc"

        defmodule B do
          IO.puts ""
        end

        IO.puts ""

        @spec test(integer, integer) :: integer
        defp test(a, b) do
          a * b
        end

        @attr2 "gd"
      end
      IO.puts ""
      """
      |> string_to_state

<<<<<<< HEAD
      # dbg(state.lines_to_env |> Enum.map(fn {k, v} -> {k, %{module: v.module, function: v.function, typespec: v.typespec}} end))
=======
    # dbg(state.lines_to_env |> Enum.map(fn {k, v} -> {k, %{module: v.module, function: v.function, typespec: v.typespec}} end))
>>>>>>> ba0614ce

    assert nil == get_line_typespec(state, 1)
    assert nil == get_line_function(state, 1)
    assert nil == get_line_module(state, 1)

    assert nil == get_line_typespec(state, 2)
    assert nil == get_line_function(state, 2)
    assert My == get_line_module(state, 2)

    assert {:a, 0} == get_line_typespec(state, 5)
    assert nil == get_line_function(state, 5)
    assert My == get_line_module(state, 5)

    assert nil == get_line_typespec(state, 7)
    assert nil == get_line_function(state, 7)
    assert My == get_line_module(state, 7)

    assert nil == get_line_typespec(state, 9)
    assert nil == get_line_function(state, 9)
    assert My.B == get_line_module(state, 9)

    assert nil == get_line_typespec(state, 13)
    assert nil == get_line_function(state, 13)
    assert My == get_line_module(state, 13)

    assert {:test, 2} == get_line_typespec(state, 15)
    assert nil == get_line_function(state, 15)
    assert My == get_line_module(state, 15)

    assert nil == get_line_typespec(state, 16)
    assert {:test, 2} == get_line_function(state, 16)
    assert My == get_line_module(state, 16)

    assert nil == get_line_typespec(state, 17)
    assert {:test, 2} == get_line_function(state, 17)
    assert My == get_line_module(state, 17)

    assert nil == get_line_typespec(state, 20)
    assert nil == get_line_function(state, 20)
    assert My == get_line_module(state, 20)

    assert nil == get_line_typespec(state, 22)
    assert nil == get_line_function(state, 22)
    assert nil == get_line_module(state, 22)
  end

  test "invalid def" do
    _state =
      """
      def MetadataProtocol, for: BitString do
      end
      """
      |> string_to_state
  end

<<<<<<< HEAD

    describe "doc" do
      test "moduledoc is applied to current module" do
        state =
          """
          defmodule Some do
            @moduledoc "Some module"
            @moduledoc since: "1.2.3"

            defmodule NoDoc do
            end
=======
  describe "doc" do
    test "moduledoc is applied to current module" do
      state =
        """
        defmodule Some do
          @moduledoc "Some module"
          @moduledoc since: "1.2.3"
>>>>>>> ba0614ce

          defmodule NoDoc do
          end

          defmodule Sub do
            @moduledoc "Some.Sub module"
            @moduledoc deprecated: "2.3.4"
          end
        end

        defmodule Other do
          @moduledoc "Other module"
        end

        defmodule NoDoc do
        end
        """
        |> string_to_state

      assert %{doc: "Some module", meta: %{since: "1.2.3"}} =
               state.mods_funs_to_positions[{Some, nil, nil}]

      assert %{doc: "", meta: %{}} = state.mods_funs_to_positions[{Some.NoDoc, nil, nil}]

      assert %{doc: "Some.Sub module", meta: %{deprecated: "2.3.4"}} =
               state.mods_funs_to_positions[{Some.Sub, nil, nil}]

      assert %{doc: "Other module", meta: %{}} = state.mods_funs_to_positions[{Other, nil, nil}]
      assert %{doc: "", meta: %{}} = state.mods_funs_to_positions[{NoDoc, nil, nil}]
    end

    test "moduledoc handles charlist" do
      state =
        """
        defmodule Some do
          @moduledoc 'Some module'
        end
        """
        |> string_to_state

      assert %{doc: "Some module"} = state.mods_funs_to_positions[{Some, nil, nil}]
    end

    test "moduledoc handles interpolated charlist" do
      state =
        """
        defmodule Some do
          @moduledoc 'Some #{inspect(1)} module'
        end
        """
        |> string_to_state

      assert %{doc: "Some 1 module"} = state.mods_funs_to_positions[{Some, nil, nil}]
    end

    test "moduledoc handles interpolated string" do
      state =
        """
        defmodule Some do
          @moduledoc \"Some #{inspect(1)} module\"
        end
        """
        |> string_to_state

      assert %{doc: "Some 1 module"} = state.mods_funs_to_positions[{Some, nil, nil}]
    end

    test "moduledoc handles heredoc" do
      state =
        """
        defmodule Some do
          @moduledoc \"\"\"
          Some module
          \"\"\"
        end
        """
        |> string_to_state

      assert %{doc: "Some module\n"} = state.mods_funs_to_positions[{Some, nil, nil}]
    end

    test "moduledoc handles charlist heredoc" do
      state =
        """
        defmodule Some do
          @moduledoc '''
          Some module
          '''
        end
        """
        |> string_to_state

      assert %{doc: "Some module\n"} = state.mods_funs_to_positions[{Some, nil, nil}]
    end

    test "moduledoc handles sigil" do
      state =
        """
        defmodule Some do
          @moduledoc ~S\"\"\"
          Some module
          \"\"\"
        end
        """
        |> string_to_state

      assert %{doc: "Some module\n"} = state.mods_funs_to_positions[{Some, nil, nil}]
    end

    test "moduledoc false is applied to current module" do
      state =
        """
        defmodule Some do
          @moduledoc false
        end
        """
        |> string_to_state

      assert %{doc: "", meta: %{hidden: true}} = state.mods_funs_to_positions[{Some, nil, nil}]
    end

    test "doc is applied to next function" do
      state =
        """
        defmodule Some do
          @doc "Some fun"
          @doc since: "1.2.3"
          def fun() do
            :ok
          end

          def fun_nodoc() do
            :ok
          end

          @doc "Some macro"
          @doc deprecated: "2.3.4"
          defmacro macro() do
            :ok
          end
        end
        """
        |> string_to_state

      assert %{doc: "Some fun", meta: %{since: "1.2.3"}} =
               state.mods_funs_to_positions[{Some, :fun, 0}]

      assert %{doc: "", meta: %{}} = state.mods_funs_to_positions[{Some, :fun_nodoc, 0}]

      assert %{doc: "Some macro", meta: %{deprecated: "2.3.4"}} =
               state.mods_funs_to_positions[{Some, :macro, 0}]
    end

    test "doc false is applied to next function" do
      state =
        """
        defmodule Some do
          @doc false
          def fun(), do: :ok
        end
        """
        |> string_to_state

      assert %{doc: "", meta: %{hidden: true}} = state.mods_funs_to_positions[{Some, :fun, 0}]
    end

    test "doc on private is discarded" do
      state =
        """
        defmodule Some do
          @doc "Some"
          defp fun(), do: :ok
        end
        """
        |> string_to_state

      assert %{doc: ""} = state.mods_funs_to_positions[{Some, :fun, 0}]
    end

    test "impl true sets hidden meta if no doc" do
      state =
        """
        defmodule Some do
          @impl true
          def fun(), do: :ok

          @doc "Some"
          @impl true
          def fun_with_doc(), do: :ok
        end
        """
        |> string_to_state

      assert %{doc: "", meta: %{hidden: true}} = state.mods_funs_to_positions[{Some, :fun, 0}]
      assert %{doc: "Some", meta: meta} = state.mods_funs_to_positions[{Some, :fun_with_doc, 0}]
      refute match?(%{hidden: true}, meta)
    end

    test "underscored def sets hidden meta if no doc" do
      state =
        """
        defmodule Some do
          def _fun(), do: :ok

          @doc "Some"
          def _fun_with_doc(), do: :ok
        end
        """
        |> string_to_state

      assert %{doc: "", meta: %{hidden: true}} = state.mods_funs_to_positions[{Some, :_fun, 0}]

      assert %{doc: "Some", meta: meta} =
               state.mods_funs_to_positions[{Some, :_fun_with_doc, 0}]

      refute match?(%{hidden: true}, meta)
    end

    test "deprecated attribute sets deprecated meta" do
      state =
        """
        defmodule Some do
          @deprecated "to be removed"
          def fun(), do: :ok
        end
        """
        |> string_to_state

      assert %{doc: "", meta: %{deprecated: "to be removed"}} =
               state.mods_funs_to_positions[{Some, :fun, 0}]
    end

    test "doc is applied to next callback" do
      state =
        """
        defmodule Some do
          @doc "Some fun"
          @doc since: "1.2.3"
          @callback fun() :: any()

          @callback fun_nodoc() :: any()

          @doc "Some macro"
          @doc deprecated: "2.3.4"
          @macrocallback macro() :: Macro.t()
        end
        """
        |> string_to_state

      assert %{doc: "Some fun", meta: %{since: "1.2.3"}} = state.specs[{Some, :fun, 0}]
      assert %{doc: "", meta: %{}} = state.specs[{Some, :fun_nodoc, 0}]
      assert %{doc: "Some macro", meta: %{deprecated: "2.3.4"}} = state.specs[{Some, :macro, 0}]
    end

    test "underscored callback sets hidden meta if no doc" do
      state =
        """
        defmodule Some do
          @callback _fun() :: any()

          @doc "Some"
          @callback _fun_with_doc() :: any()
        end
        """
        |> string_to_state

      assert %{doc: "", meta: %{hidden: true}} = state.specs[{Some, :_fun, 0}]
      assert %{doc: "Some", meta: meta} = state.specs[{Some, :_fun_with_doc, 0}]
      refute match?(%{hidden: true}, meta)
    end

    test "typedoc is applied to next type" do
      state =
        """
        defmodule Some do
          @typedoc "Some type"
          @typedoc since: "1.2.3"
          @type my_type() :: any()

          @type type_nodoc() :: any()

          @typedoc "Some opaque"
          @typedoc deprecated: "2.3.4"
          @opaque my_opaque() :: integer()
        end
        """
        |> string_to_state

      assert %{doc: "Some type", meta: %{since: "1.2.3"}} = state.types[{Some, :my_type, 0}]
      assert %{doc: "", meta: %{}} = state.types[{Some, :type_nodoc, 0}]

      assert %{doc: "Some opaque", meta: %{deprecated: "2.3.4"}} =
               state.types[{Some, :my_opaque, 0}]
    end

    test "typedoc false is applied to next type" do
      state =
        """
        defmodule Some do
          @typedoc false
          @type my_type() :: any()
        end
        """
        |> string_to_state

      assert %{doc: "", meta: %{hidden: true}} = state.types[{Some, :my_type, 0}]
    end

    test "typedoc is discarded on private" do
      state =
        """
        defmodule Some do
          @typedoc "Some"
          @typep my_type() :: any()
        end
        """
        |> string_to_state

      assert %{doc: ""} = state.types[{Some, :my_type, 0}]
    end

    test "underscored type sets hidden meta when there is no typedoc" do
      state =
        """
        defmodule Some do
          @type _my_type() :: any()

          @typedoc "Some"
          @type _my_type_with_doc() :: any()
        end
        """
        |> string_to_state

      assert %{doc: "", meta: %{hidden: true}} = state.types[{Some, :_my_type, 0}]
      assert %{doc: "Some", meta: meta} = state.types[{Some, :_my_type_with_doc, 0}]
      refute match?(%{hidden: true}, meta)
    end

<<<<<<< HEAD
    describe "meta" do
      test "guard" do
        state =
          """
          defmodule Some do
            defguard fun(a) when a == 1
          end
          """
          |> string_to_state
=======
  describe "meta" do
    test "guard" do
      state =
        """
        defmodule Some do
          defguard fun(a) when a == 1
        end
        """
        |> string_to_state
>>>>>>> ba0614ce

      assert %{meta: %{guard: true}} =
               state.mods_funs_to_positions[{Some, :fun, 1}]
    end

    test "delegate" do
      state =
        """
        defmodule Some do
          defdelegate count(a), to: Enum
        end
        """
        |> string_to_state

      assert %{meta: %{delegate_to: {Enum, :count, 1}}} =
               state.mods_funs_to_positions[{Some, :count, 1}]
    end

    test "opaque" do
      state =
        """
        defmodule Some do
          @opaque my_type() :: any()
        end
        """
        |> string_to_state

      assert %{meta: %{opaque: true}} = state.types[{Some, :my_type, 0}]
    end

    test "optional" do
      state =
        """
        defmodule Some do
          @callback some(any) :: any
          @optional_callbacks some: 1
        end
        """
        |> string_to_state

      assert %{meta: %{optional: true}} = state.specs[{Some, :some, 1}]
    end

    test "overridable" do
      state =
        """
        defmodule Some do
          use ElixirSenseExample.OverridableFunctions
        end
        """
        |> string_to_state

      assert %{meta: %{overridable: true}} = state.mods_funs_to_positions[{Some, :test, 2}]
    end

  defp string_to_state(string) do
    string
    |> Code.string_to_quoted(columns: true, token_metadata: true)
    |> (fn {:ok, ast} -> ast end).()
    |> MetadataBuilder.build()
  end

  defp get_line_vars(state, line) do
    case state.lines_to_env[line] do
      nil ->
        []

      env ->
        env.vars
        # state.vars_info_per_scope_id[env.scope_id]
    end
    |> Enum.sort()
  end

  defp get_line_aliases(state, line) do
    case state.lines_to_env[line] do
      nil -> []
      env -> env.aliases
    end
  end

  defp get_line_imports(state, line) do
    case state.lines_to_env[line] do
      nil -> {[], []}
      env -> {env.functions, env.macros}
    end
  end

  defp get_line_requires(state, line) do
    case state.lines_to_env[line] do
      nil -> []
      env -> env.requires
    end
  end

  defp get_line_attributes(state, line) do
    case state.lines_to_env[line] do
      nil -> []
      env -> env.attributes
    end
    |> Enum.sort()
  end

  defp get_line_behaviours(state, line) do
    case state.lines_to_env[line] do
      nil -> []
      env -> env.behaviours
    end
    |> Enum.sort()
  end

  defp get_line_module(state, line) do
    if env = state.lines_to_env[line] do
      env.module
    end
  end

  defp get_line_typespec(state, line) do
    if env = state.lines_to_env[line] do
      env.typespec
    end
  end

  defp get_line_function(state, line) do
    if env = state.lines_to_env[line] do
      env.function
    end
  end

  defp get_line_protocol(state, line) do
    if env = state.lines_to_env[line] do
      env.protocol
    end
  end

  defp get_subject_definition_line(module, func, arity) do
    file = module.module_info(:compile)[:source]

    {:ok, ast} =
      File.read!(file)
      |> Code.string_to_quoted(columns: true, token_metadata: true)

    acc = MetadataBuilder.build(ast)

    %{positions: positions} = Map.get(acc.mods_funs_to_positions, {module, func, arity})
    {line_number, _col} = List.last(positions)

    File.read!(file) |> Source.split_lines() |> Enum.at(line_number - 1)
  end

  @tag requires_source: true
  test "all elixir modules" do
    elixir_sense_src_path =
      MetadataBuilder.module_info(:compile)[:source]
      |> Path.join("../../../..")
      |> Path.expand()
      |> ls_r

    elixir_src_path =
      Enum.module_info(:compile)[:source]
      |> Path.join("../../..")
      |> Path.expand()
      |> ls_r

    for path <- elixir_sense_src_path ++ elixir_src_path do
      case File.read!(path)
           |> Code.string_to_quoted(columns: true, token_metadata: true) do
        {:ok, ast} -> MetadataBuilder.build(ast)
        _ -> :ok
      end
    end
  end

  def ls_r(path \\ ".") do
    cond do
      File.regular?(path) ->
        [path]

      File.dir?(path) ->
        File.ls!(path)
        |> Enum.map(&Path.join(path, &1))
        |> Enum.map(&ls_r/1)
        |> Enum.concat()

      true ->
        []
    end
    # .eex?
    |> Enum.filter(&(String.ends_with?(&1, ".ex") or String.ends_with?(&1, ".exs")))
  end

  defp maybe_reject_typespec(requires) do
    if Version.match?(System.version(), ">= 1.17.0-dev") do
      requires -- [Kernel.Typespec]
    else
      requires
    end
  end
end<|MERGE_RESOLUTION|>--- conflicted
+++ resolved
@@ -225,11 +225,6 @@
                {:y, nil}
              ]
 
-<<<<<<< HEAD
-      assert [
-               %VarInfo{name: :y, positions: [{1, 1}, {2, 11}, {3, 11}]}
-             ] = state |> get_line_vars(4)
-=======
       if Version.match?(System.version(), ">= 1.17.0-dev") do
         assert [
                  %VarInfo{name: :y, positions: [{1, 1}, {2, 11}, {3, 11}]}
@@ -241,7 +236,6 @@
                  %VarInfo{name: :y, positions: [{3, 11}]}
                ] = state |> get_line_vars(4)
       end
->>>>>>> ba0614ce
     end
 
     test "undefined usage" do
@@ -1263,13 +1257,6 @@
     assert state.scope_ids == []
   end
 
-<<<<<<< HEAD
-    describe "moduledoc positions" do
-      test "moduledoc heredoc version" do
-        state =
-          """
-          defmodule Outer do
-=======
   describe "moduledoc positions" do
     test "moduledoc heredoc version" do
       state =
@@ -1279,7 +1266,6 @@
           This is the here doc version
           \"\"\"
           defmodule Inner do
->>>>>>> ba0614ce
             @moduledoc \"\"\"
             This is the Inner modules moduledoc
             \"\"\"
@@ -1306,6 +1292,7 @@
 
       assert %{Outer => {3, 3}} = state.moduledoc_positions
     end
+  end
 
   test "module attributes" do
     state =
@@ -1324,64 +1311,6 @@
       """
       |> string_to_state
 
-    assert get_line_attributes(state, 10) == [
-             %ElixirSense.Core.State.AttributeInfo{
-               name: :myattribute,
-               positions: [{2, 3}, {3, 11}]
-             },
-             %AttributeInfo{
-               name: :otherattribute,
-               positions: [{10, 3}]
-             }
-           ]
-
-    assert get_line_attributes(state, 3) == [
-             %AttributeInfo{
-               name: :myattribute,
-               positions: [{2, 3}, {3, 11}]
-             }
-           ]
-
-    assert get_line_attributes(state, 7) == [
-             %AttributeInfo{
-               name: :inner_attr,
-               positions: [{5, 5}, {7, 13}]
-             },
-             %AttributeInfo{
-               name: :inner_attr_1,
-               positions: [{6, 5}]
-             }
-           ]
-
-    assert get_line_attributes(state, 9) == [
-             %AttributeInfo{
-               name: :myattribute,
-               positions: [{2, 3}, {3, 11}]
-             }
-           ]
-  end
-
-<<<<<<< HEAD
-  if @attribute_binding_support do
-    test "module attributes" do
-=======
-  test "module attributes" do
-    state =
-      """
-      defmodule MyModule do
-        @myattribute String
-        IO.puts @myattribute
-        defmodule InnerModule do
-          @inner_attr %{abc: nil}
-          @inner_attr_1 __MODULE__
-          IO.puts @inner_attr
-        end
-        IO.puts ""
-        @otherattribute Application.get_env(:elixir_sense, :some_attribute, InnerModule)
-      end
-      """
-      |> string_to_state
-
     assert [
              %ElixirSense.Core.State.AttributeInfo{
                name: :myattribute,
@@ -1421,7 +1350,6 @@
 
   if @attribute_binding_support do
     test "module attributes binding" do
->>>>>>> ba0614ce
       state =
         """
         defmodule MyModule do
@@ -5296,9 +5224,6 @@
            } = state.mods_funs_to_positions
   end
 
-<<<<<<< HEAD
-    test "registers delegated func" do
-=======
   test "registers delegated func" do
     state =
       """
@@ -5342,7 +5267,6 @@
 
   if @expand_eval do
     test "registers defs with unquote fragments" do
->>>>>>> ba0614ce
       state =
         """
         defmodule MyModuleWithFuns do
@@ -5387,53 +5311,6 @@
                }
              } = state.mods_funs_to_positions
     end
-
-    test "registers defs with unquote fragments" do
-      state =
-        """
-        defmodule MyModuleWithFuns do
-          def unquote(:foo)(), do: :ok
-          def bar(), do: unquote(:ok)
-          def baz(unquote(:abc)), do: unquote(:abc)
-        end
-        """
-        |> string_to_state
-
-      assert %{
-        {MyModuleWithFuns, :foo, 0} => %ModFunInfo{
-          params: [[]]
-        },
-        {MyModuleWithFuns, :bar, 0} => %ModFunInfo{
-          params: [[]]
-        },
-        {MyModuleWithFuns, :baz, 1} => %ModFunInfo{
-          params: [[:abc]]
-        }
-      } = state.mods_funs_to_positions
-  end
-
-  if @expand_eval do
-  test "registers defs with unquote fragments with binding" do
-    state =
-      """
-      defmodule MyModuleWithFuns do
-        kv = [foo: 1, bar: 2] |> IO.inspect
-        Enum.each(kv, fn {k, v} ->
-          def unquote(k)(), do: unquote(v)
-        end)
-      end
-      """
-      |> string_to_state
-
-    assert %{
-      {MyModuleWithFuns, :foo, 0} => %ModFunInfo{
-        params: [[]]
-      },
-      {MyModuleWithFuns, :bar, 0} => %ModFunInfo{
-        params: [[]]
-      }
-    } = state.mods_funs_to_positions
-  end
   end
 
   if @protocol_support do
@@ -5489,17 +5366,6 @@
     end
   end
 
-<<<<<<< HEAD
-    test "first_alias_positions" do
-      state =
-        """
-        defmodule OuterMod do
-          alias Foo.Bar
-          alias Foo1.Bar1
-          defmodule InnerMod do
-            alias Baz.Quz
-          end
-=======
   test "first_alias_positions" do
     state =
       """
@@ -5508,19 +5374,13 @@
         alias Foo1.Bar1
         defmodule InnerMod do
           alias Baz.Quz
->>>>>>> ba0614ce
         end
       end
       """
       |> string_to_state
 
-<<<<<<< HEAD
-      assert %{OuterMod => {2, 3}, OuterMod.InnerMod => {5, 5}} = state.first_alias_positions
-    end
-=======
     assert %{OuterMod => {2, 3}, OuterMod.InnerMod => {5, 5}} = state.first_alias_positions
   end
->>>>>>> ba0614ce
 
   describe "use" do
     test "use" do
@@ -5577,13 +5437,8 @@
                ])
 
       assert [
-<<<<<<< HEAD
-                %AttributeInfo{name: :my_attribute, positions: [{2, _}]}
-              ] = get_line_attributes(state, 4)
-=======
                %AttributeInfo{name: :my_attribute, positions: [{2, _}]}
              ] = get_line_attributes(state, 4)
->>>>>>> ba0614ce
 
       if @protocol_support do
         assert %{
@@ -5766,19 +5621,11 @@
       end
     end
 
-<<<<<<< HEAD
-      test "use defining struct" do
-        state =
-          """
-          defmodule InheritMod do
-            use ElixirSenseExample.ExampleBehaviourWithStruct
-=======
     test "use defining struct" do
       state =
         """
         defmodule InheritMod do
           use ElixirSenseExample.ExampleBehaviourWithStruct
->>>>>>> ba0614ce
 
           IO.puts("")
         end
@@ -5816,21 +5663,12 @@
                }
              } = state.structs
 
-<<<<<<< HEAD
-        assert %{
-                 {MyError, :__struct__, 0} => %State.ModFunInfo{},
-                 {MyError, :__struct__, 1} => %State.ModFunInfo{},
-                 {MyError, :exception, 1} => %State.ModFunInfo{}
-               } = state.mods_funs_to_positions
-      end
-=======
       assert %{
                {MyError, :__struct__, 0} => %State.ModFunInfo{},
                {MyError, :__struct__, 1} => %State.ModFunInfo{},
                {MyError, :exception, 1} => %State.ModFunInfo{}
              } = state.mods_funs_to_positions
     end
->>>>>>> ba0614ce
 
     test "use multi notation" do
       state =
@@ -5905,18 +5743,6 @@
     end
   end
 
-<<<<<<< HEAD
-    describe "defstruct" do
-      test "find struct" do
-        state =
-          """
-          defmodule MyStruct do
-            defstruct [:some_field, a_field: 1]
-            IO.puts ""
-          end
-          """
-          |> string_to_state
-=======
   describe "defstruct" do
     test "find struct" do
       state =
@@ -5927,7 +5753,6 @@
         end
         """
         |> string_to_state
->>>>>>> ba0614ce
 
       assert state.structs == %{
                MyStruct => %StructInfo{
@@ -5956,11 +5781,7 @@
              } = state.mods_funs_to_positions
     end
 
-<<<<<<< HEAD
-      if @expand_eval do
-=======
     if @expand_eval do
->>>>>>> ba0614ce
       test "find struct fields from expression" do
         state =
           """
@@ -5976,11 +5797,7 @@
                  MyStruct => %StructInfo{type: :defstruct, fields: [__struct__: MyStruct]}
                }
       end
-<<<<<<< HEAD
-      end
-=======
-    end
->>>>>>> ba0614ce
+    end
 
     test "find exception" do
       state =
@@ -6069,26 +5886,8 @@
                }
              } = state.mods_funs_to_positions
     end
-
-<<<<<<< HEAD
-    describe "calls" do
-      defp sort_calls(calls) do
-        calls |> Enum.map(fn {k, v} -> {k, Enum.sort(v)} end) |> Map.new
-      end
-
-      test "registers calls with __MODULE__" do
-        state =
-          """
-          defmodule NyModule do
-            def func1, do: :ok
-            def func2(a), do: :ok
-            def func do
-              __MODULE__.func1
-              __MODULE__.func1()
-              __MODULE__.func2(2)
-              __MODULE__.Sub.func2(2)
-            end
-=======
+  end
+
   describe "calls" do
     defp sort_calls(calls) do
       calls |> Enum.map(fn {k, v} -> {k, Enum.sort(v)} end) |> Map.new()
@@ -6105,7 +5904,6 @@
             __MODULE__.func1()
             __MODULE__.func2(2)
             __MODULE__.Sub.func2(2)
->>>>>>> ba0614ce
           end
         end
         """
@@ -6212,11 +6010,7 @@
       end
     end
 
-<<<<<<< HEAD
-      if @typespec_calls_support do
-=======
     if @typespec_calls_support do
->>>>>>> ba0614ce
       test "registers typespec no parens calls" do
         state =
           """
@@ -6233,18 +6027,6 @@
                  ]
                }
       end
-<<<<<<< HEAD
-      end
-
-      test "registers calls local no arg" do
-        state =
-          """
-          defmodule NyModule do
-            def func_1, do: :ok
-            def func do
-              func_1()
-            end
-=======
     end
 
     test "registers calls local no arg" do
@@ -6254,23 +6036,15 @@
           def func_1, do: :ok
           def func do
             func_1()
->>>>>>> ba0614ce
-          end
-        end
-        """
-        |> string_to_state
-
-<<<<<<< HEAD
-        assert state.calls == %{
-                 4 => [%CallInfo{arity: 0, func: :func_1, position: {4, 5}, mod: nil}]
-               }
-      end
-=======
+          end
+        end
+        """
+        |> string_to_state
+
       assert state.calls == %{
                4 => [%CallInfo{arity: 0, func: :func_1, position: {4, 5}, mod: nil}]
              }
     end
->>>>>>> ba0614ce
 
     test "registers calls local arg" do
       state =
@@ -6527,15 +6301,6 @@
         """
         |> string_to_state
 
-<<<<<<< HEAD
-        assert state.calls |> sort_calls == %{
-                 3 => [
-                   %CallInfo{arity: 1, position: {3, 21}, func: :func, mod: MyMod},
-                   %CallInfo{arity: 1, position: {3, 37}, func: :other, mod: Other}
-                 ]
-               }
-      end
-=======
       assert state.calls == %{
                3 => [
                  %CallInfo{arity: 1, position: {3, 21}, func: :func, mod: MyMod},
@@ -6543,7 +6308,6 @@
                ]
              }
     end
->>>>>>> ba0614ce
 
     test "registers calls pipe operator nested external into external" do
       state =
@@ -6556,15 +6320,6 @@
         """
         |> string_to_state
 
-<<<<<<< HEAD
-        assert state.calls |> sort_calls == %{
-                 3 => [
-                   %CallInfo{arity: 1, position: {3, 15}, func: :func_1, mod: nil},
-                   %CallInfo{arity: 1, position: {3, 32}, func: :other, mod: Some}
-                 ]
-               }
-      end
-=======
       assert state.calls |> sort_calls == %{
                3 => [
                  %CallInfo{arity: 1, position: {3, 21}, func: :func, mod: MyMod},
@@ -6572,7 +6327,6 @@
                ]
              }
     end
->>>>>>> ba0614ce
 
     test "registers calls pipe operator nested local into external" do
       state =
@@ -6694,11 +6448,7 @@
              }
     end
 
-<<<<<<< HEAD
-      if @macro_calls_support do
-=======
     if @macro_calls_support do
->>>>>>> ba0614ce
       test "registers calls on ex_unit DSL" do
         state =
           """
@@ -6729,77 +6479,9 @@
                  12 => [%CallInfo{arity: 0, position: {12, 3}, func: :test, mod: nil}]
                }
       end
-      end
-    end
-
-<<<<<<< HEAD
-    describe "typespec" do
-      test "registers types" do
-        state =
-          """
-          defmodule My do
-            @type no_arg_no_parens :: integer
-            @typep no_args() :: integer
-            @opaque with_args(a, b) :: {a, b}
-            @type overloaded :: {}
-            @type overloaded(a) :: {a}
-          end
-          IO.puts("")
-          """
-          |> string_to_state
-
-        assert %{
-                 {My, :no_arg_no_parens, 0} => %ElixirSense.Core.State.TypeInfo{
-                   args: [[]],
-                   kind: :type,
-                   name: :no_arg_no_parens,
-                   positions: [{2, 3}],
-                   end_positions: [{2, 36}],
-                   generated: [false],
-                   specs: ["@type no_arg_no_parens :: integer"]
-                 },
-                 {My, :no_args, 0} => %ElixirSense.Core.State.TypeInfo{
-                   args: [[]],
-                   kind: :typep,
-                   name: :no_args,
-                   positions: [{3, 3}],
-                   end_positions: [{3, 30}],
-                   generated: [false],
-                   specs: ["@typep no_args() :: integer"]
-                 },
-                 {My, :overloaded, 0} => %ElixirSense.Core.State.TypeInfo{
-                   args: [[]],
-                   kind: :type,
-                   name: :overloaded,
-                   positions: [{5, 3}],
-                   end_positions: [{5, 25}],
-                   generated: [false],
-                   specs: ["@type overloaded :: {}"]
-                 },
-                 {My, :overloaded, 1} => %ElixirSense.Core.State.TypeInfo{
-                   kind: :type,
-                   name: :overloaded,
-                   positions: [{6, 3}],
-                   end_positions: [_],
-                   generated: [false],
-                   args: [["a"]],
-                   specs: ["@type overloaded(a) :: {a}"]
-                 },
-                 {My, :with_args, 2} => %ElixirSense.Core.State.TypeInfo{
-                   kind: :opaque,
-                   name: :with_args,
-                   positions: [{4, 3}],
-                   end_positions: [{4, 36}],
-                   generated: [false],
-                   args: [["a", "b"]],
-                   meta: %{opaque: true},
-                   specs: ["@opaque with_args(a, b) :: {a, b}"]
-                 }
-               } = state.types
-      end
-
-      if @protocol_support do
-=======
+    end
+  end
+
   describe "typespec" do
     test "registers types" do
       state =
@@ -6866,7 +6548,6 @@
     end
 
     if @protocol_support do
->>>>>>> ba0614ce
       test "protocol exports type t" do
         state =
           """
@@ -6888,11 +6569,7 @@
                  }
                }
       end
-<<<<<<< HEAD
-      end
-=======
-    end
->>>>>>> ba0614ce
+    end
 
     test "specs and callbacks" do
       state =
@@ -6909,38 +6586,6 @@
       # if there are callbacks behaviour_info/1 is defined
       assert state.mods_funs_to_positions[{Proto, :behaviour_info, 1}] != nil
 
-<<<<<<< HEAD
-        assert %{
-                 {Proto, :abc, 0} => %ElixirSense.Core.State.SpecInfo{
-                   args: [[], []],
-                   kind: :spec,
-                   name: :abc,
-                   positions: [{3, 3}, {2, 3}],
-                   end_positions: [{3, 25}, {2, 30}],
-                   generated: [false, false],
-                   specs: ["@spec abc :: reference", "@spec abc :: atom | integer"]
-                 },
-                 {Proto, :my, 1} => %ElixirSense.Core.State.SpecInfo{
-                   kind: :callback,
-                   name: :my,
-                   args: [["a :: integer"]],
-                   positions: [{4, 3}],
-                   end_positions: [{4, 37}],
-                   generated: [false],
-                   specs: ["@callback my(a :: integer) :: atom"]
-                 },
-                 {Proto, :other, 1} => %ElixirSense.Core.State.SpecInfo{
-                   kind: :macrocallback,
-                   name: :other,
-                   args: [["x"]],
-                   positions: [{5, 3}],
-                   end_positions: [_],
-                   generated: [false],
-                   specs: ["@macrocallback other(x) :: Macro.t() when x: integer"]
-                 }
-               } = state.specs
-      end
-=======
       assert %{
                {Proto, :abc, 0} => %ElixirSense.Core.State.SpecInfo{
                  args: [[], []],
@@ -6971,7 +6616,6 @@
                }
              } = state.specs
     end
->>>>>>> ba0614ce
 
     test "specs and types expand aliases" do
       state =
@@ -7001,6 +6645,7 @@
                }
              } = state.types
     end
+  end
 
   if @record_support do
     test "defrecord defines record macros" do
@@ -7289,11 +6934,7 @@
       """
       |> string_to_state
 
-<<<<<<< HEAD
-      # dbg(state.lines_to_env |> Enum.map(fn {k, v} -> {k, %{module: v.module, function: v.function, typespec: v.typespec}} end))
-=======
     # dbg(state.lines_to_env |> Enum.map(fn {k, v} -> {k, %{module: v.module, function: v.function, typespec: v.typespec}} end))
->>>>>>> ba0614ce
 
     assert nil == get_line_typespec(state, 1)
     assert nil == get_line_function(state, 1)
@@ -7349,19 +6990,6 @@
       |> string_to_state
   end
 
-<<<<<<< HEAD
-
-    describe "doc" do
-      test "moduledoc is applied to current module" do
-        state =
-          """
-          defmodule Some do
-            @moduledoc "Some module"
-            @moduledoc since: "1.2.3"
-
-            defmodule NoDoc do
-            end
-=======
   describe "doc" do
     test "moduledoc is applied to current module" do
       state =
@@ -7369,7 +6997,6 @@
         defmodule Some do
           @moduledoc "Some module"
           @moduledoc since: "1.2.3"
->>>>>>> ba0614ce
 
           defmodule NoDoc do
           end
@@ -7707,18 +7334,8 @@
       assert %{doc: "Some", meta: meta} = state.types[{Some, :_my_type_with_doc, 0}]
       refute match?(%{hidden: true}, meta)
     end
-
-<<<<<<< HEAD
-    describe "meta" do
-      test "guard" do
-        state =
-          """
-          defmodule Some do
-            defguard fun(a) when a == 1
-          end
-          """
-          |> string_to_state
-=======
+  end
+
   describe "meta" do
     test "guard" do
       state =
@@ -7728,7 +7345,6 @@
         end
         """
         |> string_to_state
->>>>>>> ba0614ce
 
       assert %{meta: %{guard: true}} =
                state.mods_funs_to_positions[{Some, :fun, 1}]
@@ -7783,6 +7399,7 @@
 
       assert %{meta: %{overridable: true}} = state.mods_funs_to_positions[{Some, :test, 2}]
     end
+  end
 
   defp string_to_state(string) do
     string
