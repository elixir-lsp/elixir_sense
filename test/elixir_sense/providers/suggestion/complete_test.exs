# This file includes modified code extracted from the elixir project. Namely:
#
# https://github.com/elixir-lang/elixir/blob/v1.9/lib/iex/test/iex/autocomplete_test.exs
#
# The original code is licensed as follows:
#
# Copyright 2012 Plataformatec
#
# Licensed under the Apache License, Version 2.0 (the "License");
# you may not use this file except in compliance with the License.
# You may obtain a copy of the License at
#
#    https://www.apache.org/licenses/LICENSE-2.0
#
# Unless required by applicable law or agreed to in writing, software
# distributed under the License is distributed on an "AS IS" BASIS,
# WITHOUT WARRANTIES OR CONDITIONS OF ANY KIND, either express or implied.
# See the License for the specific language governing permissions and
# limitations under the License.

defmodule ElixirSense.Providers.Suggestion.CompleteTest do
  use ExUnit.Case, async: true

  alias ElixirSense.Providers.Suggestion.Complete.Env
  alias ElixirSense.Core.State.{ModFunInfo, SpecInfo, VarInfo, AttributeInfo}

  def expand(
        expr,
        env \\ %Env{
          imports: [{Kernel, []}]
        },
        opts \\ []
      ) do
    ElixirSense.Providers.Suggestion.Complete.do_expand(expr, env, opts)
  end

  test "erlang module completion" do
    assert [
             %{
               name: ":zlib",
               full_name: ":zlib",
               subtype: nil,
               summary: summary,
               type: :module,
               metadata: metadata
             }
           ] = expand(~c":zl")

    if ExUnitConfig.erlang_eep48_supported() do
      assert "This module provides an API for the zlib library" <> _ = summary
      assert %{otp_doc_vsn: {1, 0, 0}} = metadata
    end
  end

  test "erlang module no completion" do
    assert expand(~c":unknown") == []
  end

  test "erlang module multiple values completion" do
    list = expand(~c":logger")
    assert list |> Enum.find(&(&1.name == ":logger"))
    assert list |> Enum.find(&(&1.name == ":logger_proxy"))
  end

  test "erlang root completion" do
    list = expand(~c":")
    assert is_list(list)
    assert list |> Enum.find(&(&1.name == ":lists"))
    assert [] == list |> Enum.filter(&(&1.name |> String.contains?("Elixir.List")))
  end

  test "elixir proxy" do
    list = expand(~c"E")
    assert list |> Enum.find(&(&1.name == "Elixir" and &1.full_name == "Elixir.Elixir"))
  end

  test "elixir completion" do
    assert [_ | _] = expand(~c"En")

    assert [%{name: "Enumerable", full_name: "Enumerable", subtype: :protocol, type: :module}] =
             expand(~c"Enumera")
  end

  test "elixir module completion with @moduledoc false" do
    assert [%{name: "ModuleWithDocFalse", summary: ""}] =
             expand(~c"ElixirSenseExample.ModuleWithDocFals")
  end

  test "elixir function completion with @doc false" do
    assert [
             %{
               name: "some_fun_doc_false",
               summary: "",
               args: "a, b \\\\ nil",
               arity: 1,
               origin: "ElixirSenseExample.ModuleWithDocs",
               spec: "",
               type: :function
             },
             %{
               args: "a, b \\\\ nil",
               arity: 2,
               name: "some_fun_doc_false",
               origin: "ElixirSenseExample.ModuleWithDocs",
               spec: "",
               summary: "",
               type: :function
             },
             %{
               args: "a, b \\\\ nil",
               arity: 1,
               name: "some_fun_no_doc",
               origin: "ElixirSenseExample.ModuleWithDocs",
               spec: "",
               summary: "",
               type: :function
             },
             %{
               args: "a, b \\\\ nil",
               arity: 2,
               name: "some_fun_no_doc",
               origin: "ElixirSenseExample.ModuleWithDocs",
               spec: "",
               summary: "",
               type: :function
             }
           ] = expand(~c"ElixirSenseExample.ModuleWithDocs.some_fun_")
  end

  test "elixir completion with self" do
    assert [%{name: "Enumerable", subtype: :protocol}] = expand(~c"Enumerable")
  end

  test "elixir completion macro with default args" do
    assert [
             %{
               args: "a \\\\ :asdf, b, var \\\\ 0",
               arity: 1,
               name: "with_default",
               origin: "ElixirSenseExample.BehaviourWithMacrocallback.Impl",
               spec: "@spec with_default(atom, list, integer) :: Macro.t",
               summary: "some macro with default arg\n",
               type: :macro
             },
             %{
               args: "a \\\\ :asdf, b, var \\\\ 0",
               arity: 2,
               name: "with_default",
               origin: "ElixirSenseExample.BehaviourWithMacrocallback.Impl",
               spec: "@spec with_default(atom, list, integer) :: Macro.t",
               summary: "some macro with default arg\n",
               type: :macro
             },
             %{
               args: "a \\\\ :asdf, b, var \\\\ 0",
               arity: 3,
               name: "with_default",
               origin: "ElixirSenseExample.BehaviourWithMacrocallback.Impl",
               spec: "@spec with_default(atom, list, integer) :: Macro.t",
               summary: "some macro with default arg\n",
               type: :macro
             }
           ] = expand(~c"ElixirSenseExample.BehaviourWithMacrocallback.Impl.wit")
  end

  test "elixir completion on modules from load path" do
    assert [
             %{name: "Stream", subtype: :struct, type: :module},
             %{name: "String", subtype: nil, type: :module},
             %{name: "StringIO", subtype: nil, type: :module}
           ] = expand(~c"Str") |> Enum.filter(&(&1.name |> String.starts_with?("Str")))

    assert [
             %{name: "Macro"},
             %{name: "Map"},
             %{name: "MapSet"},
             %{name: "MatchError"}
           ] = expand(~c"Ma") |> Enum.filter(&(&1.name |> String.starts_with?("Ma")))

    assert [%{name: "Dict"}] =
             expand(~c"Dic") |> Enum.filter(&(&1.name |> String.starts_with?("Dic")))

    assert suggestions = expand(~c"Ex")
    assert Enum.any?(suggestions, &(&1.name == "ExUnit"))
    assert Enum.any?(suggestions, &(&1.name == "Exception"))
  end

  test "Elixir no completion for underscored functions with no doc" do
    {:module, _, bytecode, _} =
      defmodule Elixir.Sample do
        def __foo__(), do: 0
        @doc "Bar doc"
        def __bar__(), do: 1
      end

    File.write!("Elixir.Sample.beam", bytecode)

    case Code.fetch_docs(Sample) do
      {:docs_v1, _, _, _, _, _, _} -> :ok
      {:error, :chunk_not_found} -> :ok
    end

    # IEx version asserts expansion on Sample._ but we also include :__info__ and there is more than 1 match
    assert [%{name: "__bar__"}] = expand(~c"Sample.__b")
  after
    File.rm("Elixir.Sample.beam")
    :code.purge(Sample)
    :code.delete(Sample)
  end

  test "completion for functions added when compiled module is reloaded" do
    {:module, _, bytecode, _} =
      defmodule Sample do
        def foo(), do: 0
      end

    File.write!("ElixirSense.Providers.Suggestion.CompleteTest.Sample.beam", bytecode)

    assert [%{name: "foo"}] = expand(~c"ElixirSense.Providers.Suggestion.CompleteTest.Sample.foo")

    Code.compiler_options(ignore_module_conflict: true)

    defmodule Sample do
      def foo(), do: 0
      def foobar(), do: 0
    end

    assert [%{name: "foo"}, %{name: "foobar"}] =
             expand(~c"ElixirSense.Providers.Suggestion.CompleteTest.Sample.foo")
  after
    File.rm("ElixirSense.Providers.Suggestion.CompleteTest.Sample.beam")
    Code.compiler_options(ignore_module_conflict: false)
    :code.purge(Sample)
    :code.delete(Sample)
  end

  test "elixir no completion" do
    assert expand(~c".") == []
    assert expand(~c"Xyz") == []
    assert expand(~c"x.Foo") == []
    assert expand(~c"x.Foo.get_by") == []
    # assert expand('@foo.bar') == {:no, '', []}
  end

  test "elixir root submodule completion" do
    assert [
             %{
               name: "Access",
               full_name: "Access",
               summary: "Key-based access to data structures."
             }
           ] = expand(~c"Elixir.Acce")

    assert [_ | _] = expand(~c"Elixir.")
  end

  test "elixir submodule completion" do
    assert [
             %{
               name: "Chars",
               full_name: "String.Chars",
               subtype: :protocol,
               summary:
                 "The `String.Chars` protocol is responsible for\nconverting a structure to a binary (only if applicable)."
             }
           ] = expand(~c"String.Cha")
  end

  @tag requires_elixir_1_14: true
  test "elixir submodule completion with __MODULE__" do
    assert [
             %{
               name: "Chars",
               full_name: "String.Chars",
               subtype: :protocol,
               summary:
                 "The `String.Chars` protocol is responsible for\nconverting a structure to a binary (only if applicable)."
             }
           ] = expand(~c"__MODULE__.Cha", %Env{scope_module: String})
  end

  @tag requires_elixir_1_14: true
  test "elixir submodule completion with attribute bound to module" do
    assert [
             %{
               name: "Chars",
               full_name: "String.Chars",
               subtype: :protocol,
               summary:
                 "The `String.Chars` protocol is responsible for\nconverting a structure to a binary (only if applicable)."
             }
           ] =
             expand(~c"@my_attr.Cha", %Env{
               attributes: [
                 %AttributeInfo{
                   name: :my_attr,
                   type: {:atom, String}
                 }
               ]
             })
  end

  test "find elixir modules that require alias" do
    assert [
             %{
               metadata: %{},
               name: "Chars",
               full_name: "String.Chars",
               required_alias: "String.Chars"
             },
             %{
               metadata: %{},
               name: "Chars",
               full_name: "List.Chars",
               required_alias: "List.Chars"
             },
             %{
               metadata: %{},
               name: "CallerWithAliasesAndImports",
               full_name:
                 "ElixirSense.Providers.ReferencesTest.Modules.CallerWithAliasesAndImports",
               required_alias:
                 "ElixirSense.Providers.ReferencesTest.Modules.CallerWithAliasesAndImports"
             }
           ] = expand(~c"Char", %Env{}, required_alias: true)
  end

  test "does not suggest required_alias when alias already exists" do
    env = %Env{
      aliases: [{MyChars, String.Chars}]
    }

    results = expand(~c"Char", env, required_alias: true)

    refute Enum.find(results, fn expansion -> expansion[:required_alias] == String.Chars end)
  end

  test "elixir submodule no completion" do
    assert expand(~c"IEx.Xyz") == []
  end

  test "function completion" do
    assert [%{name: "version", origin: "System"}] = expand(~c"System.ve")
    assert [%{name: "fun2ms", origin: ":ets"}] = expand(~c":ets.fun2")
  end

  @tag requires_elixir_1_14: true
  test "function completion on __MODULE__" do
    assert [%{name: "version", origin: "System"}] =
             expand(~c"__MODULE__.ve", %Env{scope_module: System})
  end

  @tag requires_elixir_1_14: true
  test "function completion on __MODULE__ submodules" do
    assert [%{name: "to_string", origin: "String.Chars"}] =
             expand(~c"__MODULE__.Chars.to", %Env{scope_module: String})
  end

  @tag requires_elixir_1_14: true
  test "function completion on attribute bound to module" do
    assert [%{name: "version", origin: "System"}] =
             expand(~c"@my_attr.ve", %Env{
               attributes: [
                 %AttributeInfo{
                   name: :my_attr,
                   type: {:atom, System}
                 }
               ]
             })
  end

  test "function completion with arity" do
    assert [
             %{
               name: "printable?",
               arity: 1,
               spec:
                 "@spec printable?(t, 0) :: true\n@spec printable?(t, pos_integer | :infinity) :: boolean",
               summary:
                 "Checks if a string contains only printable characters up to `character_limit`."
             },
             %{
               name: "printable?",
               arity: 2,
               spec:
                 "@spec printable?(t, 0) :: true\n@spec printable?(t, pos_integer | :infinity) :: boolean",
               summary:
                 "Checks if a string contains only printable characters up to `character_limit`."
             }
           ] = expand(~c"String.printable?")

    assert [%{name: "printable?", arity: 1}, %{name: "printable?", arity: 2}] =
             expand(~c"String.printable?/")

    assert [
             %{
               name: "count",
               arity: 1
             },
             %{
               name: "count",
               arity: 2
             },
             %{
               name: "count_until",
               arity: 2
             },
             %{
               name: "count_until",
               arity: 3
             }
           ] = expand(~c"Enum.count")

    assert [
             %{
               name: "count",
               arity: 1
             },
             %{
               name: "count",
               arity: 2
             }
           ] = expand(~c"Enum.count/")
  end

  @tag requires_elixir_1_13: true
  test "operator completion" do
    assert [%{name: "+", arity: 1}, %{name: "+", arity: 2}, %{name: "++", arity: 2}] =
             expand(~c"+")

    assert [%{name: "+", arity: 1}, %{name: "+", arity: 2}] = expand(~c"+/")
    assert [%{name: "++", arity: 2}] = expand(~c"++/")

    assert entries = expand(~c"+ ")
    assert entries |> Enum.any?(&(&1.name == "div"))
  end

  @tag requires_elixir_1_13: true
  test "sigil completion" do
    sigils = expand(~c"~")
    assert sigils |> Enum.any?(fn s -> s.name == "~C" end)
    # We choose not to provide sigil quotations
    # {:yes, '', sigils} = expand('~r')
    # assert '"' in sigils
    # assert '(' in sigils
    assert [] == expand(~c"~r")
  end

  test "function completion using a variable bound to a module" do
    env = %Env{
      vars: [
        %VarInfo{
          name: :mod,
          type: {:atom, String}
        }
      ]
    }

    assert [%{name: "printable?", arity: 1}, %{name: "printable?", arity: 2}] =
             expand(~c"mod.print", env)
  end

  test "map atom key completion is supported" do
    env = %Env{
      vars: [
        %VarInfo{
          name: :map,
          type: {:map, [foo: 1, bar_1: 23, bar_2: 14], nil}
        }
      ]
    }

    assert expand(~c"map.f", env) ==
             [
               %{
                 name: "foo",
                 subtype: :map_key,
                 type: :field,
                 origin: nil,
                 call?: true,
                 type_spec: nil
               }
             ]

    assert [_ | _] = expand(~c"map.b", env)

    assert expand(~c"map.bar_", env) ==
             [
               %{
                 name: "bar_1",
                 subtype: :map_key,
                 type: :field,
                 origin: nil,
                 call?: true,
                 type_spec: nil
               },
               %{
                 name: "bar_2",
                 subtype: :map_key,
                 type: :field,
                 origin: nil,
                 call?: true,
                 type_spec: nil
               }
             ]

    assert expand(~c"map.c", env) == []

    assert expand(~c"map.", env) ==
             [
               %{
                 name: "bar_1",
                 subtype: :map_key,
                 type: :field,
                 origin: nil,
                 call?: true,
                 type_spec: nil
               },
               %{
                 name: "bar_2",
                 subtype: :map_key,
                 type: :field,
                 origin: nil,
                 call?: true,
                 type_spec: nil
               },
               %{
                 name: "foo",
                 subtype: :map_key,
                 type: :field,
                 origin: nil,
                 call?: true,
                 type_spec: nil
               }
             ]

    assert expand(~c"map.foo", env) == [
             %{
               call?: true,
               name: "foo",
               origin: nil,
               subtype: :map_key,
               type: :field,
               type_spec: nil
             }
           ]
  end

  test "struct key completion is supported" do
    env = %Env{
      types: %{
        {MyStruct, :t, 0} => %ElixirSense.Core.State.TypeInfo{
          name: :t,
          args: [[]],
          specs: ["@type t :: %MyStruct{some: integer}"],
          kind: :type
        }
      },
      structs: %{
        MyStruct => %ElixirSense.Core.State.StructInfo{type: :defstruct, fields: [some: 1]}
      },
      vars: [
        %VarInfo{
          name: :struct,
          type: {:struct, [], {:atom, DateTime}, nil}
        },
        %VarInfo{
          name: :other,
          type: {:call, {:atom, DateTime}, :utc_now, []}
        },
        %VarInfo{
          name: :from_metadata,
          type: {:struct, [], {:atom, MyStruct}, nil}
        }
      ]
    }

    assert expand(~c"struct.h", env) ==
             [
               %{
                 call?: true,
                 name: "hour",
                 origin: "DateTime",
                 subtype: :struct_field,
                 type: :field,
                 type_spec: "Calendar.hour()"
               }
             ]

    assert expand(~c"other.d", env) ==
             [
               %{
                 call?: true,
                 name: "day",
                 origin: "DateTime",
                 subtype: :struct_field,
                 type: :field,
                 type_spec: "Calendar.day()"
               }
             ]

    assert expand(~c"from_metadata.s", env) ==
             [
               %{
                 call?: true,
                 name: "some",
                 origin: "MyStruct",
                 subtype: :struct_field,
                 type: :field,
                 type_spec: "integer"
               }
             ]
  end

  test "map atom key completion is supported on attributes" do
    env = %Env{
      attributes: [
        %AttributeInfo{
          name: :map,
          type: {:map, [foo: 1, bar_1: 23, bar_2: 14], nil}
        }
      ]
    }

    assert expand(~c"@map.f", env) ==
             [
               %{
                 name: "foo",
                 subtype: :map_key,
                 type: :field,
                 origin: nil,
                 call?: true,
                 type_spec: nil
               }
             ]

    assert [_ | _] = expand(~c"@map.b", env)

    assert expand(~c"@map.bar_", env) ==
             [
               %{
                 name: "bar_1",
                 subtype: :map_key,
                 type: :field,
                 origin: nil,
                 call?: true,
                 type_spec: nil
               },
               %{
                 name: "bar_2",
                 subtype: :map_key,
                 type: :field,
                 origin: nil,
                 call?: true,
                 type_spec: nil
               }
             ]

    assert expand(~c"@map.c", env) == []

    assert expand(~c"@map.", env) ==
             [
               %{
                 name: "bar_1",
                 subtype: :map_key,
                 type: :field,
                 origin: nil,
                 call?: true,
                 type_spec: nil
               },
               %{
                 name: "bar_2",
                 subtype: :map_key,
                 type: :field,
                 origin: nil,
                 call?: true,
                 type_spec: nil
               },
               %{
                 name: "foo",
                 subtype: :map_key,
                 type: :field,
                 origin: nil,
                 call?: true,
                 type_spec: nil
               }
             ]

    assert expand(~c"@map.foo", env) == [
             %{
               call?: true,
               name: "foo",
               origin: nil,
               subtype: :map_key,
               type: :field,
               type_spec: nil
             }
           ]
  end

  test "nested map atom key completion is supported" do
    env = %Env{
      vars: [
        %VarInfo{
          name: :map,
          type:
            {:map,
             [
               nested:
                 {:map,
                  [
                    deeply:
                      {:map,
                       [
                         foo: 1,
                         bar_1: 23,
                         bar_2: 14,
                         mod: {:atom, String},
                         num: 1
                       ], nil}
                  ], nil}
             ], nil}
        }
      ]
    }

    assert expand(~c"map.nested.deeply.f", env) ==
             [
               %{
                 name: "foo",
                 subtype: :map_key,
                 type: :field,
                 origin: nil,
                 call?: true,
                 type_spec: nil
               }
             ]

    assert [_ | _] = expand(~c"map.nested.deeply.b", env)

    assert expand(~c"map.nested.deeply.bar_", env) ==
             [
               %{
                 name: "bar_1",
                 subtype: :map_key,
                 type: :field,
                 origin: nil,
                 call?: true,
                 type_spec: nil
               },
               %{
                 name: "bar_2",
                 subtype: :map_key,
                 type: :field,
                 origin: nil,
                 call?: true,
                 type_spec: nil
               }
             ]

    assert expand(~c"map.nested.deeply.", env) ==
             [
               %{
                 name: "bar_1",
                 subtype: :map_key,
                 type: :field,
                 origin: nil,
                 call?: true,
                 type_spec: nil
               },
               %{
                 name: "bar_2",
                 subtype: :map_key,
                 type: :field,
                 origin: nil,
                 call?: true,
                 type_spec: nil
               },
               %{
                 name: "foo",
                 subtype: :map_key,
                 type: :field,
                 origin: nil,
                 call?: true,
                 type_spec: nil
               },
               %{
                 name: "mod",
                 subtype: :map_key,
                 type: :field,
                 origin: nil,
                 call?: true,
                 type_spec: nil
               },
               %{
                 name: "num",
                 subtype: :map_key,
                 type: :field,
                 origin: nil,
                 call?: true,
                 type_spec: nil
               }
             ]

    assert [_ | _] = expand(~c"map.nested.deeply.mod.print", env)

    assert expand(~c"map.nested", env) ==
             [
               %{
                 name: "nested",
                 subtype: :map_key,
                 type: :field,
                 origin: nil,
                 call?: true,
                 type_spec: nil
               }
             ]

    assert expand(~c"map.nested.deeply", env) ==
             [
               %{
                 name: "deeply",
                 subtype: :map_key,
                 type: :field,
                 origin: nil,
                 call?: true,
                 type_spec: nil
               }
             ]

    assert expand(~c"map.nested.deeply.foo", env) == [
             %{
               call?: true,
               name: "foo",
               origin: nil,
               subtype: :map_key,
               type: :field,
               type_spec: nil
             }
           ]

    assert expand(~c"map.nested.deeply.c", env) == []
    assert expand(~c"map.a.b.c.f", env) == []
  end

  test "map string key completion is not supported" do
    env = %Env{
      vars: [
        %VarInfo{
          name: :map,
          type: {:map, [{"foo", 124}], nil}
        }
      ]
    }

    assert expand(~c"map.f", env) == []
  end

  test "autocompletion off a bound variable only works for modules and maps" do
    env = %Env{
      vars: [
        %VarInfo{
          name: :map,
          type: {:map, [nested: {:map, [num: 23], nil}], nil}
        }
      ]
    }

    assert expand(~c"num.print", env) == []
    assert expand(~c"map.nested.num.f", env) == []
    assert expand(~c"map.nested.num.key.f", env) == []
  end

  test "autocomplete map fields from call binding" do
    env = %Env{
      vars: [
        %VarInfo{
          name: :map,
          type: {:map, [{:foo, {:atom, String}}], nil}
        },
        %VarInfo{
          name: :call,
          type: {:call, {:variable, :map}, :foo, []}
        }
      ]
    }

    assert [_ | _] = expand(~c"call.print", env)
  end

  test "autocomplete call return binding" do
    env = %Env{
      vars: [
        %VarInfo{
          name: :call,
          type: {:call, {:atom, DateTime}, :utc_now, []}
        }
      ]
    }

    assert [_ | _] = expand(~c"call.ho", env)
    assert [_ | _] = expand(~c"DateTime.utc_now.ho", env)
    # Code.cursor_context returns :none for those cases
    # assert {:yes, 'ur', _} = expand('DateTime.utc_now().', env)
    # assert {:yes, 'ur', _} = expand('DateTime.utc_now().ho', env)
  end

  test "autocompletion off of unbound variables is not supported" do
    assert expand(~c"other_var.f") == []
    assert expand(~c"a.b.c.d") == []
  end

  test "macro completion" do
    assert [_ | _] = expand(~c"Kernel.is_")
  end

  test "imports completion" do
    list = expand(~c"")
    assert is_list(list)

    assert list |> Enum.find(&(&1.name == "unquote"))
    # IEX version asserts IEx.Helpers are imported
    # assert list |> Enum.find(& &1.name == "h")
    # assert list |> Enum.find(& &1.name == "pwd")
  end

  test "imports completion in call arg" do
    # local call
    list = expand(~c"asd(")
    assert is_list(list)

    assert list |> Enum.find(&(&1.name == "unquote"))

    list = expand(~c"asd(un")
    assert is_list(list)

    assert list |> Enum.find(&(&1.name == "unquote"))

    # remote call

    list = expand(~c"Abc.asd(")
    assert is_list(list)

    assert list |> Enum.find(&(&1.name == "unquote"))

    list = expand(~c"Abc.asd(un")
    assert is_list(list)

    assert list |> Enum.find(&(&1.name == "unquote"))

    # local call on var

    # TODO
    # Code.cursor_context returns :none

    # list = expand('asd.(')
    # assert is_list(list)

    # assert list |> Enum.find(&(&1.name == "unquote"))

    list = expand(~c"asd.(un")
    assert is_list(list)

    assert list |> Enum.find(&(&1.name == "unquote"))
  end

  test "kernel import completion" do
    assert [
             %{
               args: "fields",
               arity: 1,
               name: "defstruct",
               origin: "Kernel",
               spec: "",
               summary: "Defines a struct.",
               type: :macro
             }
           ] = expand(~c"defstru")

    assert [
             %{arity: 3, name: "put_elem"},
             %{arity: 2, name: "put_in"},
             %{arity: 3, name: "put_in"}
           ] = expand(~c"put_")
  end

  test "variable name completion" do
    env = %Env{
      vars: [
        %VarInfo{
          name: :numeral
        },
        %VarInfo{
          name: :number
        },
        %VarInfo{
          name: :nothing
        }
      ]
    }

    assert expand(~c"numb", env) == [%{type: :variable, name: "number"}]

    assert expand(~c"num", env) ==
             [%{type: :variable, name: "number"}, %{type: :variable, name: "numeral"}]

    assert [%{type: :variable, name: "nothing"} | _] = expand(~c"no", env)
  end

  test "variable name completion after pin" do
    env = %Env{
      vars: [
        %VarInfo{
          name: :number
        }
      ]
    }

    assert expand(~c"^numb", env) == [%{type: :variable, name: "number"}]
    assert expand(~c"^", env) == [%{type: :variable, name: "number"}]
  end

  test "attribute name completion" do
    env = %Env{
      attributes: [
        %AttributeInfo{
          name: :numeral
        },
        %AttributeInfo{
          name: :number
        },
        %AttributeInfo{
          name: :nothing
        }
      ],
      scope: {:some, 0}
    }

<<<<<<< HEAD
    assert expand('@numb', env) == [%{type: :attribute, name: "@number", summary: nil}]

    assert expand('@num', env) ==
             [
               %{type: :attribute, name: "@number", summary: nil},
               %{type: :attribute, name: "@numeral", summary: nil}
             ]
=======
    assert expand(~c"@numb", env) == [%{type: :attribute, name: "@number"}]

    assert expand(~c"@num", env) ==
             [%{type: :attribute, name: "@number"}, %{type: :attribute, name: "@numeral"}]
>>>>>>> 9e56e550

    assert expand(~c"@", env) ==
             [
               %{name: "@nothing", type: :attribute, summary: nil},
               %{type: :attribute, name: "@number", summary: nil},
               %{type: :attribute, name: "@numeral", summary: nil}
             ]
  end

  test "builtin attribute name completion" do
    env_function = %Env{
      attributes: [],
      scope: {:some, 0}
    }

    env_module = %Env{
      attributes: [],
      scope: Some.Module
    }

    env_outside_module = %Env{
      attributes: [],
      scope: Elixir
    }

    assert expand(~c"@befo", env_function) == []
    assert expand(~c"@befo", env_outside_module) == []

<<<<<<< HEAD
    assert expand('@befo', env_module) ==
             [
               %{
                 type: :attribute,
                 name: "@before_compile",
                 summary: "A hook that will be invoked before the module is compiled."
               }
             ]
=======
    assert expand(~c"@befo", env_module) ==
             [%{type: :attribute, name: "@before_compile"}]
>>>>>>> 9e56e550
  end

  test "kernel special form completion" do
    assert [%{name: "unquote_splicing", origin: "Kernel.SpecialForms"}] = expand(~c"unquote_spl")
  end

  test "completion inside expression" do
    assert [_ | _] = expand(~c"1 En")
    assert [_ | _] = expand(~c"Test(En")
    assert [_] = expand(~c"Test :zl")
    assert [_] = expand(~c"[:zl")
    assert [_] = expand(~c"{:zl")
  end

  test "ampersand completion" do
    assert [_ | _] = expand(~c"&Enu")

    assert [
             %{name: "all?", arity: 1},
             %{name: "all?", arity: 2},
             %{name: "any?", arity: 1},
             %{name: "any?", arity: 2},
             %{name: "at", arity: 2},
             %{name: "at", arity: 3}
           ] = expand(~c"&Enum.a")

    assert [
             %{name: "all?", arity: 1},
             %{name: "all?", arity: 2},
             %{name: "any?", arity: 1},
             %{name: "any?", arity: 2},
             %{name: "at", arity: 2},
             %{name: "at", arity: 3}
           ] = expand(~c"f = &Enum.a")
  end

  defmodule SublevelTest.LevelA.LevelB do
  end

  test "elixir completion sublevel" do
    assert [%{name: "LevelA"}] =
             expand(~c"ElixirSense.Providers.Suggestion.CompleteTest.SublevelTest.")
  end

  defmodule MyServer do
    def current_env do
      %Macro.Env{aliases: [{MyList, List}, {EList, :lists}]}
    end
  end

  test "complete aliases of elixir modules" do
    env = %Env{
      aliases: [{MyList, List}]
    }

    assert [%{name: "MyList"}] = expand(~c"MyL", env)
    assert [%{name: "MyList"}] = expand(~c"MyList", env)

    assert [%{arity: 1, name: "to_integer"}, %{arity: 2, name: "to_integer"}] =
             expand(~c"MyList.to_integer", env)
  end

  test "complete aliases of erlang modules" do
    env = %Env{
      aliases: [{EList, :lists}]
    }

    assert [%{name: "EList"}] = expand(~c"EL", env)
    assert [%{name: "EList"}] = expand(~c"EList", env)

    assert [
             %{arity: 2, name: "map"},
             %{arity: 3, name: "mapfoldl"},
             %{arity: 3, name: "mapfoldr"}
           ] = expand(~c"EList.map", env)
  end

  test "complete local funs from scope module" do
    env = %Env{
      scope_module: MyModule,
      mods_funs: %{
        {MyModule, nil, nil} => %ModFunInfo{type: :defmodule},
        {MyModule, :my_fun_priv, nil} => %ModFunInfo{type: :defp},
        {MyModule, :my_fun_priv, 2} => %ModFunInfo{
          type: :defp,
          params: [[{:some, [], nil}, {:other, [], nil}]]
        },
        {MyModule, :my_fun_pub, nil} => %ModFunInfo{type: :def},
        {MyModule, :my_fun_pub, 1} => %ModFunInfo{type: :def, params: [[{:some, [], nil}]]},
        {MyModule, :my_macro_priv, nil} => %ModFunInfo{type: :defmacrop},
        {MyModule, :my_macro_priv, 1} => %ModFunInfo{
          type: :defmacrop,
          params: [[{:some, [], nil}]]
        },
        {MyModule, :my_macro_pub, nil} => %ModFunInfo{type: :defmacro},
        {MyModule, :my_macro_pub, 1} => %ModFunInfo{type: :defmacro, params: [[{:some, [], nil}]]},
        {MyModule, :my_guard_priv, nil} => %ModFunInfo{type: :defguardp},
        {MyModule, :my_guard_priv, 1} => %ModFunInfo{
          type: :defguardp,
          params: [[{:some, [], nil}]]
        },
        {MyModule, :my_guard_pub, nil} => %ModFunInfo{type: :defguard},
        {MyModule, :my_guard_pub, 1} => %ModFunInfo{type: :defguard, params: [[{:some, [], nil}]]},
        {MyModule, :my_delegated, nil} => %ModFunInfo{type: :defdelegate},
        {MyModule, :my_delegated, 1} => %ModFunInfo{
          type: :defdelegate,
          params: [[{:some, [], nil}]]
        },
        {OtherModule, nil, nil} => %ModFunInfo{},
        {OtherModule, :my_fun_pub_other, nil} => %ModFunInfo{type: :def},
        {OtherModule, :my_fun_pub_other, 1} => %ModFunInfo{
          type: :def,
          params: [[{:some, [], nil}]]
        }
      },
      specs: %{
        {MyModule, :my_fun_priv, 2} => %SpecInfo{
          kind: :spec,
          specs: ["@spec my_fun_priv(atom, integer) :: boolean"]
        }
      }
    }

    assert [_ | _] = expand(~c"my_f", env)

    assert [
             %{
               name: "my_fun_priv",
               origin: "MyModule",
               args: "some, other",
               type: :function,
               spec: "@spec my_fun_priv(atom, integer) :: boolean"
             }
           ] = expand(~c"my_fun_pr", env)

    assert [
             %{name: "my_fun_pub", origin: "MyModule", type: :function}
           ] = expand(~c"my_fun_pu", env)

    assert [
             %{name: "my_macro_priv", origin: "MyModule", type: :macro}
           ] = expand(~c"my_macro_pr", env)

    assert [
             %{name: "my_macro_pub", origin: "MyModule", type: :macro}
           ] = expand(~c"my_macro_pu", env)

    assert [
             %{name: "my_guard_priv", origin: "MyModule", type: :macro}
           ] = expand(~c"my_guard_pr", env)

    assert [
             %{name: "my_guard_pub", origin: "MyModule", type: :macro}
           ] = expand(~c"my_guard_pu", env)

    assert [
             %{name: "my_delegated", origin: "MyModule", type: :function}
           ] = expand(~c"my_de", env)
  end

  test "complete remote funs from imported module" do
    env = %Env{
      scope_module: MyModule,
      imports: [{OtherModule, []}, {Kernel, []}],
      mods_funs: %{
        {OtherModule, nil, nil} => %ModFunInfo{type: :defmodule},
        {OtherModule, :my_fun_other_pub, nil} => %ModFunInfo{type: :def},
        {OtherModule, :my_fun_other_pub, 1} => %ModFunInfo{
          type: :def,
          params: [[{:some, [], nil}]]
        },
        {OtherModule, :my_fun_other_priv, nil} => %ModFunInfo{type: :defp},
        {OtherModule, :my_fun_other_priv, 1} => %ModFunInfo{
          type: :defp,
          params: [[{:some, [], nil}]]
        }
      }
    }

    assert [
             %{name: "my_fun_other_pub", origin: "OtherModule", needed_import: nil}
           ] = expand(~c"my_f", env)
  end

  test "complete remote funs from imported module - needed import" do
    env = %Env{
      scope_module: MyModule,
      imports: [{OtherModule, [only: [{:my_fun_other_pub, 1}]]}, {Kernel, []}],
      mods_funs: %{
        {OtherModule, nil, nil} => %ModFunInfo{type: :defmodule},
        {OtherModule, :my_fun_other_pub, nil} => %ModFunInfo{type: :def},
        {OtherModule, :my_fun_other_pub, 1} => %ModFunInfo{
          type: :def,
          params: [[{:some, [], nil}]]
        },
        {OtherModule, :my_fun_other_pub, 2} => %ModFunInfo{
          type: :def,
          params: [[{:some, [], nil}]]
        },
        {OtherModule, :my_fun_other_priv, nil} => %ModFunInfo{type: :defp},
        {OtherModule, :my_fun_other_priv, 1} => %ModFunInfo{
          type: :defp,
          params: [[{:some, [], nil}]]
        }
      }
    }

    assert [
             %{name: "my_fun_other_pub", origin: "OtherModule", needed_import: nil},
             %{
               name: "my_fun_other_pub",
               origin: "OtherModule",
               needed_import: {"OtherModule", {"my_fun_other_pub", 2}}
             }
           ] = expand(~c"my_f", env)
  end

  test "complete remote funs" do
    env = %Env{
      scope_module: MyModule,
      mods_funs: %{
        {Some.OtherModule, nil, nil} => %ModFunInfo{type: :defmodule},
        {Some.OtherModule, :my_fun_other_pub, nil} => %ModFunInfo{type: :def},
        {Some.OtherModule, :my_fun_other_pub, 1} => %ModFunInfo{
          type: :def,
          params: [[{:some, [], nil}]]
        },
        {Some.OtherModule, :my_fun_other_priv, nil} => %ModFunInfo{type: :defp},
        {Some.OtherModule, :my_fun_other_priv, 1} => %ModFunInfo{
          type: :defp,
          params: [[{:some, [], nil}]]
        }
      }
    }

    assert [
             %{name: "my_fun_other_pub", origin: "Some.OtherModule"}
           ] = expand(~c"Some.OtherModule.my_f", env)
  end

  test "complete remote funs from aliased module" do
    env = %Env{
      scope_module: MyModule,
      aliases: [{S, Some.OtherModule}],
      mods_funs: %{
        {Some.OtherModule, nil, nil} => %ModFunInfo{type: :defmodule},
        {Some.OtherModule, :my_fun_other_pub, nil} => %ModFunInfo{type: :def},
        {Some.OtherModule, :my_fun_other_pub, 1} => %ModFunInfo{
          type: :def,
          params: [[{:some, [], nil}]]
        },
        {Some.OtherModule, :my_fun_other_priv, nil} => %ModFunInfo{type: :defp},
        {Some.OtherModule, :my_fun_other_priv, 1} => %ModFunInfo{
          type: :defp,
          params: [[{:some, [], nil}]]
        }
      }
    }

    assert [
             %{name: "my_fun_other_pub", origin: "Some.OtherModule"}
           ] = expand(~c"S.my_f", env)
  end

  test "complete remote funs from injected module" do
    env = %Env{
      scope_module: MyModule,
      mods_funs: %{
        {Some.OtherModule, nil, nil} => %ModFunInfo{type: :defmodule},
        {Some.OtherModule, :my_fun_other_pub, nil} => %ModFunInfo{type: :def},
        {Some.OtherModule, :my_fun_other_pub, 1} => %ModFunInfo{
          type: :def,
          params: [[{:some, [], nil}]]
        },
        {Some.OtherModule, :my_fun_other_priv, nil} => %ModFunInfo{type: :defp},
        {Some.OtherModule, :my_fun_other_priv, 1} => %ModFunInfo{
          type: :defp,
          params: [[{:some, [], nil}]]
        }
      },
      attributes: [
        %AttributeInfo{
          name: :get_module,
          type:
            {:call, {:atom, Application}, :get_env,
             [atom: :elixir_sense, atom: :an_attribute, atom: Some.OtherModule]}
        },
        %AttributeInfo{
          name: :compile_module,
          type:
            {:call, {:atom, Application}, :compile_env,
             [atom: :elixir_sense, atom: :an_attribute, atom: Some.OtherModule]}
        },
        %AttributeInfo{
          name: :fetch_module,
          type:
            {:call, {:atom, Application}, :fetch_env!,
             [atom: :elixir_sense, atom: :other_attribute]}
        },
        %AttributeInfo{
          name: :compile_bang_module,
          type:
            {:call, {:atom, Application}, :compile_env!,
             [atom: :elixir_sense, atom: :other_attribute]}
        }
      ]
    }

    assert [
             %{name: "my_fun_other_pub", origin: "Some.OtherModule"}
           ] = expand(~c"@get_module.my_f", env)

    assert [
             %{name: "my_fun_other_pub", origin: "Some.OtherModule"}
           ] = expand(~c"@compile_module.my_f", env)

    Application.put_env(:elixir_sense, :other_attribute, Some.OtherModule)

    assert [
             %{name: "my_fun_other_pub", origin: "Some.OtherModule"}
           ] = expand(~c"@fetch_module.my_f", env)

    assert [
             %{name: "my_fun_other_pub", origin: "Some.OtherModule"}
           ] = expand(~c"@compile_bang_module.my_f", env)
  after
    Application.delete_env(:elixir_sense, :other_attribute)
  end

  test "complete modules" do
    env = %Env{
      scope_module: MyModule,
      aliases: [{MyAlias, Some.OtherModule.Nested}],
      mods_funs: %{
        {Some.OtherModule, nil, nil} => %ModFunInfo{type: :defmodule}
      }
    }

    assert [%{name: "Some", full_name: "Some", type: :module}] = expand(~c"Som", env)

    assert [%{name: "OtherModule", full_name: "Some.OtherModule", type: :module}] =
             expand(~c"Some.", env)

    assert [%{name: "MyAlias", full_name: "Some.OtherModule.Nested", type: :module}] =
             expand(~c"MyA", env)
  end

  test "alias rules" do
    env = %Env{
      scope_module: MyModule,
      aliases: [{Keyword, MyKeyword}],
      mods_funs: %{
        {MyKeyword, nil, nil} => %ModFunInfo{type: :defmodule},
        {MyKeyword, :values1, 0} => %ModFunInfo{type: :def, params: [[]]},
        {MyKeyword, :values1, nil} => %ModFunInfo{type: :def}
      }
    }

    assert [
             %{
               name: "values1",
               type: :function,
               args: "",
               arity: 0,
               origin: "MyKeyword",
               spec: "",
               summary: ""
             }
           ] = expand(~c"Keyword.valu", env)

    assert [%{name: "values", type: :function, arity: 1, origin: "Keyword"}] =
             expand(~c"Elixir.Keyword.valu", env)
  end

  defmodule MyStruct do
    defstruct [:my_val, :some_map, :a_mod, :str, :unknown_str]
  end

  test "completion for struct names" do
    assert [%{name: "MyStruct"}] =
             expand(~c"%ElixirSense.Providers.Suggestion.CompleteTest.MyStr")

    assert entries = expand(~c"%")
    assert entries |> Enum.any?(&(&1.name == "URI"))

    assert [%{name: "MyStruct"}] = expand(~c"%ElixirSense.Providers.Suggestion.CompleteTest.")

    env = %Env{
      aliases: [{MyDate, Date}]
    }

    entries = expand(~c"%My", env, required_alias: true)
    assert Enum.any?(entries, &(&1.name == "MyDate" and &1.subtype == :struct))
  end

  @tag requires_elixir_1_14: true
  test "completion for struct names with __MODULE__" do
    assert [%{name: "__MODULE__"}] = expand(~c"%__MODU", %Env{scope_module: Date.Range})
    assert [%{name: "Range"}] = expand(~c"%__MODULE__.Ra", %Env{scope_module: Date})
  end

  @tag requires_elixir_1_14: true
  test "completion for struct attributes" do
    assert [%{name: "@my_attr"}] =
             expand(~c"%@my", %Env{
               attributes: [
                 %AttributeInfo{
                   name: :my_attr,
                   type: {:atom, Date}
                 }
               ],
               scope: MyMod
             })

    assert [%{name: "Range"}] =
             expand(~c"%@my_attr.R", %Env{
               attributes: [
                 %AttributeInfo{
                   name: :my_attr,
                   type: {:atom, Date}
                 }
               ],
               scope: MyMod
             })
  end

  # handled elsewhere
  # TODO consider moving struct key completion here after elixir 1.13+ is required
  # test "completion for struct keys" do
  #   assert {:yes, '', entries} = expand('%URI{')
  #   assert 'path:' in entries
  #   assert 'query:' in entries

  #   assert {:yes, '', entries} = expand('%URI{path: "foo",')
  #   assert 'path:' not in entries
  #   assert 'query:' in entries

  #   assert {:yes, 'ry: ', []} = expand('%URI{path: "foo", que')
  #   assert {:no, [], []} = expand('%URI{path: "foo", unkno')
  #   assert {:no, [], []} = expand('%Unkown{path: "foo", unkno')
  # end

  test "completion for struct keys" do
    env = %Env{
      vars: [
        %VarInfo{
          name: :struct,
          type:
            {:struct,
             [
               a_mod: {:atom, String},
               some_map: {:map, [asdf: 1], nil},
               str: {:struct, [], {:atom, MyStruct}, nil},
               unknown_str: {:struct, [abc: nil], nil, nil}
             ], {:atom, MyStruct}, nil}
        }
      ]
    }

    assert expand(~c"struct.my", env) ==
             [
               %{
                 name: "my_val",
                 subtype: :struct_field,
                 type: :field,
                 origin: "ElixirSense.Providers.Suggestion.CompleteTest.MyStruct",
                 call?: true,
                 type_spec: nil
               }
             ]

    assert expand(~c"struct.some_m", env) ==
             [
               %{
                 name: "some_map",
                 subtype: :struct_field,
                 type: :field,
                 origin: "ElixirSense.Providers.Suggestion.CompleteTest.MyStruct",
                 call?: true,
                 type_spec: nil
               }
             ]

    assert expand(~c"struct.some_map.", env) ==
             [
               %{
                 name: "asdf",
                 subtype: :map_key,
                 type: :field,
                 origin: nil,
                 call?: true,
                 type_spec: nil
               }
             ]

    assert expand(~c"struct.str.", env) ==
             [
               %{
                 name: "__struct__",
                 subtype: :struct_field,
                 type: :field,
                 origin: "ElixirSense.Providers.Suggestion.CompleteTest.MyStruct",
                 call?: true,
                 type_spec: nil
               },
               %{
                 name: "a_mod",
                 subtype: :struct_field,
                 type: :field,
                 origin: "ElixirSense.Providers.Suggestion.CompleteTest.MyStruct",
                 call?: true,
                 type_spec: nil
               },
               %{
                 name: "my_val",
                 subtype: :struct_field,
                 type: :field,
                 origin: "ElixirSense.Providers.Suggestion.CompleteTest.MyStruct",
                 call?: true,
                 type_spec: nil
               },
               %{
                 name: "some_map",
                 subtype: :struct_field,
                 type: :field,
                 origin: "ElixirSense.Providers.Suggestion.CompleteTest.MyStruct",
                 call?: true,
                 type_spec: nil
               },
               %{
                 name: "str",
                 subtype: :struct_field,
                 type: :field,
                 origin: "ElixirSense.Providers.Suggestion.CompleteTest.MyStruct",
                 call?: true,
                 type_spec: nil
               },
               %{
                 name: "unknown_str",
                 subtype: :struct_field,
                 type: :field,
                 origin: "ElixirSense.Providers.Suggestion.CompleteTest.MyStruct",
                 call?: true,
                 type_spec: nil
               }
             ]

    assert expand(~c"struct.str", env) ==
             [
               %{
                 name: "str",
                 subtype: :struct_field,
                 type: :field,
                 origin: "ElixirSense.Providers.Suggestion.CompleteTest.MyStruct",
                 call?: true,
                 type_spec: nil
               }
             ]

    assert expand(~c"struct.unknown_str.", env) ==
             [
               %{
                 call?: true,
                 name: "__struct__",
                 origin: nil,
                 subtype: :struct_field,
                 type: :field,
                 type_spec: nil
               },
               %{
                 call?: true,
                 name: "abc",
                 origin: nil,
                 subtype: :struct_field,
                 type: :field,
                 type_spec: nil
               }
             ]
  end

  test "ignore invalid Elixir module literals" do
    defmodule :"ElixirSense.Providers.Suggestion.CompleteTest.Unicodé", do: nil
    assert expand(~c"ElixirSense.Providers.Suggestion.CompleteTest.Unicod") == []
  after
    :code.purge(:"ElixirSense.Providers.Suggestion.CompleteTest.Unicodé")
    :code.delete(:"ElixirSense.Providers.Suggestion.CompleteTest.Unicodé")
  end

  defmodule MyMacro do
    @compile {:no_warn_undefined, OtherModule}
    defmacro test(do: expr) do
      expr
    end

    def fun, do: :ok
    defguard guard(value) when is_integer(value) and rem(value, 2) == 0
    defdelegate delegated(par), to: OtherModule
  end

  test "complete macros and functions from not loaded modules" do
    assert [%{name: "test", type: :macro}] =
             expand(~c"ElixirSense.Providers.Suggestion.CompleteTest.MyMacro.te")

    assert [%{name: "fun", type: :function}] =
             expand(~c"ElixirSense.Providers.Suggestion.CompleteTest.MyMacro.f")

    assert [%{name: "guard", type: :macro}] =
             expand(~c"ElixirSense.Providers.Suggestion.CompleteTest.MyMacro.g")

    assert [%{name: "delegated", type: :function}] =
             expand(~c"ElixirSense.Providers.Suggestion.CompleteTest.MyMacro.de")
  end

  test "complete built in functions on non local calls" do
    assert [] = expand(~c"module_")
    assert [] = expand(~c"__in")

    assert [] = expand(~c"Elixir.mo")
    assert [] = expand(~c"Elixir.__in")

    assert [
             %{
               name: "module_info",
               type: :function,
               arity: 0,
               spec:
                 "@spec module_info :: [{:module | :attributes | :compile | :exports | :md5 | :native, term}]"
             },
             %{
               name: "module_info",
               type: :function,
               arity: 1,
               spec:
                 "@spec module_info(:module) :: atom\n@spec module_info(:attributes | :compile) :: [{atom, term}]\n@spec module_info(:md5) :: binary\n@spec module_info(:exports | :functions | :nifs) :: [{atom, non_neg_integer}]\n@spec module_info(:native) :: boolean"
             }
           ] = expand(~c"ElixirSense.Providers.Suggestion.CompleteTest.MyMacro.mo")

    assert [
             %{
               name: "__info__",
               type: :function,
               spec:
                 "@spec __info__(:attributes) :: keyword()\n@spec __info__(:compile) :: [term()]\n@spec __info__(:functions) :: [{atom, non_neg_integer}]\n@spec __info__(:macros) :: [{atom, non_neg_integer}]\n@spec __info__(:md5) :: binary()\n@spec __info__(:module) :: module()"
             }
           ] = expand(~c"ElixirSense.Providers.Suggestion.CompleteTest.MyMacro.__in")

    assert [
             %{
               name: "module_info",
               type: :function,
               arity: 0,
               spec:
                 "@spec module_info :: [{:module | :attributes | :compile | :exports | :md5 | :native, term}]"
             },
             %{
               name: "module_info",
               type: :function,
               arity: 1,
               spec:
                 "@spec module_info(:module) :: atom\n@spec module_info(:attributes | :compile) :: [{atom, term}]\n@spec module_info(:md5) :: binary\n@spec module_info(:exports | :functions | :nifs) :: [{atom, non_neg_integer}]\n@spec module_info(:native) :: boolean"
             }
           ] = expand(~c":ets.module_")

    assert [] = expand(~c":ets.__in")

    env = %Env{
      scope_module: MyModule,
      aliases: [{MyAlias, Some.OtherModule.Nested}],
      mods_funs: %{
        {MyModule, nil, nil} => %ModFunInfo{type: :defmodule},
        {MyModule, :module_info, nil} => %ModFunInfo{type: :def},
        {MyModule, :module_info, 0} => %ModFunInfo{type: :def, params: [[]]},
        {MyModule, :module_info, 1} => %ModFunInfo{type: :def, params: [[{:atom, [], nil}]]},
        {MyModule, :__info__, nil} => %ModFunInfo{type: :def},
        {MyModule, :__info__, 1} => %ModFunInfo{type: :def, params: [[{:atom, [], nil}]]}
      }
    }

    assert [] = expand(~c"module_", env)
    assert [] = expand(~c"__in", env)

    assert [
             %{
               name: "module_info",
               type: :function,
               arity: 0,
               spec:
                 "@spec module_info :: [{:module | :attributes | :compile | :exports | :md5 | :native, term}]"
             },
             %{
               name: "module_info",
               type: :function,
               arity: 1,
               spec:
                 "@spec module_info(:module) :: atom\n@spec module_info(:attributes | :compile) :: [{atom, term}]\n@spec module_info(:md5) :: binary\n@spec module_info(:exports | :functions | :nifs) :: [{atom, non_neg_integer}]\n@spec module_info(:native) :: boolean"
             }
           ] = expand(~c"MyModule.mo", env)

    assert [
             %{
               name: "__info__",
               type: :function,
               spec:
                 "@spec __info__(:attributes) :: keyword()\n@spec __info__(:compile) :: [term()]\n@spec __info__(:functions) :: [{atom, non_neg_integer}]\n@spec __info__(:macros) :: [{atom, non_neg_integer}]\n@spec __info__(:md5) :: binary()\n@spec __info__(:module) :: module()"
             }
           ] = expand(~c"MyModule.__in", env)
  end

  test "complete build in behaviour functions" do
    assert [] = expand(~c"Elixir.beh")

    assert [
             %{
               name: "behaviour_info",
               type: :function,
               arity: 1,
               spec:
                 "@spec behaviour_info(:callbacks | :optional_callbacks) :: [{atom, non_neg_integer}]"
             }
           ] = expand(~c":gen_server.beh")

    assert [
             %{
               name: "behaviour_info",
               type: :function,
               arity: 1,
               spec:
                 "@spec behaviour_info(:callbacks | :optional_callbacks) :: [{atom, non_neg_integer}]"
             }
           ] = expand(~c"GenServer.beh")
  end

  test "complete build in protocol functions" do
    assert [] = expand(~c"Elixir.__pr")

    assert [
             %{
               name: "__protocol__",
               type: :function,
               arity: 1,
               spec:
                 "@spec __protocol__(:module) :: module\n@spec __protocol__(:functions) :: [{atom, non_neg_integer}]\n@spec __protocol__(:consolidated?) :: boolean\n@spec __protocol__(:impls) :: :not_consolidated | {:consolidated, [module]}"
             }
           ] = expand(~c"Enumerable.__pro")

    assert [_, _] = expand(~c"Enumerable.imp")

    assert [
             %{
               name: "impl_for!",
               type: :function,
               arity: 1,
               spec: "@spec impl_for!(term) :: atom"
             }
           ] = expand(~c"Enumerable.impl_for!")
  end

  test "complete build in protocol implementation functions" do
    assert [] = expand(~c"Elixir.__im")

    assert [
             %{
               name: "__impl__",
               type: :function,
               arity: 1,
               spec: "@spec __impl__(:for | :target | :protocol) :: module"
             }
           ] = expand(~c"Enumerable.List.__im")
  end

  test "complete build in struct functions" do
    assert [] = expand(~c"Elixir.__str")

    assert [
             %{
               name: "__struct__",
               type: :function,
               arity: 0,
               spec:
                 "@spec __struct__() :: %{required(:__struct__) => module, optional(any) => any}"
             },
             %{
               name: "__struct__",
               type: :function,
               arity: 1,
               spec:
                 "@spec __struct__(keyword) :: %{required(:__struct__) => module, optional(any) => any}"
             }
           ] = expand(~c"ElixirSenseExample.ModuleWithStruct.__str")
  end

  test "complete build in exception functions" do
    assert [] = expand(~c"Elixir.mes")

    assert [
             %{
               name: "message",
               type: :function,
               arity: 1,
               spec: "@spec message(Exception.t()) :: String.t()"
             }
           ] = expand(~c"ArgumentError.mes")

    assert [] = expand(~c"Elixir.exce")

    assert [
             %{
               name: "exception",
               type: :function,
               arity: 1,
               spec: "@spec exception(term) :: Exception.t()"
             }
           ] = expand(~c"ArgumentError.exce")

    assert [] = expand(~c"Elixir.bla")

    assert [
             %{name: "blame", type: :function, arity: 2}
           ] = expand(~c"ArgumentError.bla")
  end

  @tag requires_otp_23: true
  test "complete build in :erlang functions" do
    assert [
             %{arity: 2, name: "open_port", origin: ":erlang"},
             %{
               arity: 2,
               name: "or",
               spec: "@spec boolean or boolean :: boolean",
               type: :function,
               args: "boolean(), boolean()",
               origin: ":erlang",
               summary: ""
             },
             %{
               args: "term, term",
               arity: 2,
               name: "orelse",
               origin: ":erlang",
               spec: "",
               summary: "",
               type: :function
             }
           ] = expand(~c":erlang.or")

    assert [
             %{
               arity: 2,
               name: "and",
               spec: "@spec boolean and boolean :: boolean",
               type: :function,
               args: "boolean(), boolean()",
               origin: ":erlang",
               summary: ""
             },
             %{
               args: "term, term",
               arity: 2,
               name: "andalso",
               origin: ":erlang",
               spec: "",
               summary: "",
               type: :function
             },
             %{arity: 2, name: "append", origin: ":erlang"},
             %{arity: 2, name: "append_element", origin: ":erlang"}
           ] = expand(~c":erlang.and")
  end

  test "provide doc and specs for erlang functions" do
    assert [
             %{
               arity: 1,
               name: "whereis",
               origin: ":erlang",
               spec: "@spec whereis(regName) :: pid | port | :undefined when regName: atom",
               type: :function
             }
           ] = expand(~c":erlang.where")

    assert [
             %{
               arity: 1,
               name: "cancel_timer",
               spec: "@spec cancel_timer(timerRef) :: result" <> _,
               type: :function,
               args: "timerRef",
               origin: ":erlang",
               summary: summary1
             },
             %{
               arity: 2,
               name: "cancel_timer",
               spec: "@spec cancel_timer(timerRef, options) :: result | :ok" <> _,
               type: :function,
               args: "timerRef, options",
               origin: ":erlang",
               summary: summary2
             }
           ] = expand(~c":erlang.cancel_time")

    if ExUnitConfig.erlang_eep48_supported() do
      assert "Cancels a timer\\." <> _ = summary1
      assert "Cancels a timer that has been created by" <> _ = summary2
    end
  end

  test "complete after ! operator" do
    assert [%{name: "is_binary"}] = expand(~c"!is_bina")
  end

  test "correctly find subtype and doc for modules that have submodule" do
    assert [
             %{
               name: "File",
               full_name: "File",
               type: :module,
               metadata: %{},
               subtype: nil,
               summary: "This module contains functions to manipulate files."
             }
           ] = expand(~c"Fi") |> Enum.filter(&(&1.name == "File"))
  end

  test "complete only struct modules after %" do
    assert list = expand(~c"%")
    refute Enum.any?(list, &(&1.type != :module))
    assert Enum.any?(list, &(&1.name == "ArithmeticError"))
    assert Enum.any?(list, &(&1.name == "URI"))
    refute Enum.any?(list, &(&1.name == "File"))
    refute Enum.any?(list, &(&1.subtype not in [:struct, :exception]))

    assert [_ | _] = expand(~c"%Fi")
    assert list = expand(~c"%File.")
    assert Enum.any?(list, &(&1.name == "CopyError"))
    refute Enum.any?(list, &(&1.type != :module))
    refute Enum.any?(list, &(&1.subtype not in [:struct, :exception]))
  end

  test "complete modules and local funs after &" do
    assert list = expand(~c"&")
    assert Enum.any?(list, &(&1.type == :module))
    assert Enum.any?(list, &(&1.type == :function))
    refute Enum.any?(list, &(&1.type not in [:function, :module, :macro]))
  end

  test "complete Kernel.SpecialForms macros with fixed argument list" do
    assert [%{args_list: ["term"]}] = expand(~c"Kernel.SpecialForms.fn")
  end

  test "macros from not required modules should add needed_require" do
    assert [
             %{
               name: "info",
               arity: 1,
               type: :macro,
               origin: "Logger",
               needed_require: "Logger",
               visibility: :public
             },
             _
           ] = expand(~c"Logger.inf")

    assert [
             %{
               name: "info",
               arity: 1,
               type: :macro,
               origin: "Logger",
               needed_require: nil,
               visibility: :public
             },
             _
           ] = expand(~c"Logger.inf", %Env{requires: [Logger]})
  end

  test "macros from not required metadata modules should add needed_require" do
    macro_info = %ElixirSense.Core.State.ModFunInfo{
      type: :defmacro,
      params: [[:_]]
    }

    mod_fun = %{
      {MyModule, nil, nil} => %ElixirSense.Core.State.ModFunInfo{},
      {MyModule, :info, nil} => macro_info,
      {MyModule, :info, 1} => macro_info
    }

    assert [
             %{
               name: "info",
               arity: 1,
               type: :macro,
               origin: "MyModule",
               needed_require: "MyModule",
               visibility: :public
             }
           ] = expand(~c"MyModule.inf", %Env{requires: [], mods_funs: mod_fun})

    assert [
             %{
               name: "info",
               arity: 1,
               type: :macro,
               origin: "MyModule",
               needed_require: nil,
               visibility: :public
             }
           ] = expand(~c"MyModule.inf", %Env{requires: [MyModule], mods_funs: mod_fun})
  end

  test "macros from Kernel.SpecialForms should not add needed_require" do
    assert [
             %{
               name: "unquote",
               arity: 1,
               type: :macro,
               origin: "Kernel.SpecialForms",
               needed_require: nil,
               visibility: :public
             },
             _
           ] = expand(~c"unquote", %Env{requires: []})
  end
end<|MERGE_RESOLUTION|>--- conflicted
+++ resolved
@@ -1036,20 +1036,13 @@
       scope: {:some, 0}
     }
 
-<<<<<<< HEAD
-    assert expand('@numb', env) == [%{type: :attribute, name: "@number", summary: nil}]
-
-    assert expand('@num', env) ==
+    assert expand(~c"@numb", env) == [%{type: :attribute, name: "@number", summary: nil}]
+
+    assert expand(~c"@num", env) ==
              [
                %{type: :attribute, name: "@number", summary: nil},
                %{type: :attribute, name: "@numeral", summary: nil}
              ]
-=======
-    assert expand(~c"@numb", env) == [%{type: :attribute, name: "@number"}]
-
-    assert expand(~c"@num", env) ==
-             [%{type: :attribute, name: "@number"}, %{type: :attribute, name: "@numeral"}]
->>>>>>> 9e56e550
 
     assert expand(~c"@", env) ==
              [
@@ -1078,8 +1071,7 @@
     assert expand(~c"@befo", env_function) == []
     assert expand(~c"@befo", env_outside_module) == []
 
-<<<<<<< HEAD
-    assert expand('@befo', env_module) ==
+    assert expand(~c"@befo", env_module) ==
              [
                %{
                  type: :attribute,
@@ -1087,10 +1079,6 @@
                  summary: "A hook that will be invoked before the module is compiled."
                }
              ]
-=======
-    assert expand(~c"@befo", env_module) ==
-             [%{type: :attribute, name: "@before_compile"}]
->>>>>>> 9e56e550
   end
 
   test "kernel special form completion" do
