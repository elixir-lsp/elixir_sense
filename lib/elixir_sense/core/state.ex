defmodule ElixirSense.Core.State do
  @moduledoc """
  Core State
  """

  alias ElixirSense.Core.Introspection
  require Logger

  @type fun_arity :: {atom, non_neg_integer}
  @type scope :: atom | fun_arity | {:typespec, atom, non_neg_integer}

  @type alias_t :: {module, module}
  @type scope_id_t :: non_neg_integer
  @type position_t :: {pos_integer, pos_integer}

  @type mods_funs_to_positions_t :: %{
          optional({module, atom, nil | non_neg_integer}) => ElixirSense.Core.State.ModFunInfo.t()
        }
  @type lines_to_env_t :: %{optional(pos_integer) => ElixirSense.Core.State.Env.t()}
  @type calls_t :: %{optional(pos_integer) => list(ElixirSense.Core.State.CallInfo.t())}

  @type types_t :: %{
          optional({module, atom, nil | non_neg_integer}) => ElixirSense.Core.State.TypeInfo.t()
        }
  @type specs_t :: %{
          optional({module, atom, nil | non_neg_integer}) => ElixirSense.Core.State.SpecInfo.t()
        }
  @type vars_info_per_scope_id_t :: %{
          optional(scope_id_t) => %{optional(atom) => ElixirSense.Core.State.VarInfo.t()}
        }
  @type structs_t :: %{optional(module) => ElixirSense.Core.State.StructInfo.t()}
  @type protocol_t :: {module, nonempty_list(module)}
  @type var_type :: nil | {:atom, atom} | {:map, keyword} | {:struct, keyword, module}

  @type t :: %ElixirSense.Core.State{
          module: [atom],
          scopes: [scope],
          requires: list(list(module)),
          aliases: list(list(alias_t)),
          attributes: list(list(ElixirSense.Core.State.AttributeInfo.t())),
          protocols: list(protocol_t() | nil),
          scope_attributes: list(list(atom)),
          behaviours: %{optional(module) => [module]},
          specs: specs_t,
          vars_info: list(list(ElixirSense.Core.State.VarInfo.t())),
          scope_vars_info: list(list(ElixirSense.Core.State.VarInfo.t())),
          scope_id_count: non_neg_integer,
          scope_ids: list(scope_id_t),
          vars_info_per_scope_id: vars_info_per_scope_id_t,
          mods_funs_to_positions: mods_funs_to_positions_t,
          lines_to_env: lines_to_env_t,
          calls: calls_t,
          structs: structs_t,
          types: types_t,
          generated: boolean,
          first_alias_positions: map(),
          moduledoc_positions: map(),
          context: map(),
          doc_context: list(),
          typedoc_context: list(),
          optional_callbacks_context: list(),
          # TODO better type
          binding_context: list,
<<<<<<< HEAD
          macro_env: list(Macro.Env.t()),
=======
>>>>>>> ba0614ce
          typespec: nil | {atom, arity}
        }

  @auto_imported_functions :elixir_env.new().functions
  @auto_imported_macros :elixir_env.new().macros
  @auto_required [Application, Kernel] ++
                   (if Version.match?(System.version(), ">= 1.17.0-dev") do
                      []
                    else
                      [Kernel.Typespec]
                    end)

  defstruct module: [nil],
            scopes: [nil],
            functions: [@auto_imported_functions],
            macros: [@auto_imported_macros],
            requires: [@auto_required],
            aliases: [[]],
            attributes: [[]],
            protocols: [nil],
            scope_attributes: [[]],
            behaviours: %{},
            specs: %{},
            vars_info: [[]],
            scope_vars_info: [[]],
            vars: {%{}, false},
            unused: {%{}, 0},
            prematch: :raise,
            stacktrace: false,
            caller: false,
            runtime_modules: [],
            scope_id_count: 0,
            scope_ids: [0],
            vars_info_per_scope_id: %{},
            mods_funs_to_positions: %{},
            lines_to_env: %{},
            calls: %{},
            structs: %{},
            types: %{},
            generated: false,
            binding_context: [],
            context: %{},
            first_alias_positions: %{},
            doc_context: [[]],
            typedoc_context: [[]],
            optional_callbacks_context: [[]],
            moduledoc_positions: %{},
<<<<<<< HEAD
            macro_env: [:elixir_env.new()],
=======
>>>>>>> ba0614ce
            typespec: nil

  defmodule Env do
    @moduledoc """
    Line environment
    """

    @type t :: %Env{
            functions: [{module, [{atom, arity}]}],
            macros: [{module, [{atom, arity}]}],
            requires: list(module),
            aliases: list(ElixirSense.Core.State.alias_t()),
            module: nil | module,
            function: nil | {atom, arity},
            protocol: nil | ElixirSense.Core.State.protocol_t(),
            versioned_vars: %{optional({atom, atom}) => non_neg_integer},
            vars: list(ElixirSense.Core.State.VarInfo.t()),
            attributes: list(ElixirSense.Core.State.AttributeInfo.t()),
            behaviours: list(module),
            typespec: nil | {atom, arity},
            scope_id: nil | ElixirSense.Core.State.scope_id_t()
          }
    defstruct functions: [],
              macros: [],
              requires: [],
              aliases: [],
              # NOTE for protocol implementation this will be the first variant
              module: nil,
              function: nil,
              # NOTE for protocol implementation this will be the first variant
              protocol: nil,
              versioned_vars: %{},
              vars: [],
              attributes: [],
              behaviours: [],
              typespec: nil,
              scope_id: nil
  end

  defmodule VarInfo do
    @moduledoc """
    Variable info
    """

    @type t :: %VarInfo{
            name: atom,
            positions: list(ElixirSense.Core.State.position_t()),
            scope_id: nil | ElixirSense.Core.State.scope_id_t(),
            is_definition: boolean,
            type: ElixirSense.Core.State.var_type()
          }
    defstruct name: nil,
              positions: [],
              scope_id: nil,
              is_definition: false,
              type: nil
  end

  defmodule TypeInfo do
    @moduledoc """
    Type definition info
    """
    @type t :: %TypeInfo{
            name: atom,
            args: list(list(String.t())),
            specs: [String.t()],
            kind: :type | :typep | :opaque,
            positions: [ElixirSense.Core.State.position_t()],
            end_positions: [ElixirSense.Core.State.position_t() | nil],
            doc: String.t(),
            meta: map(),
            generated: list(boolean)
          }
    defstruct name: nil,
              args: [],
              specs: [],
              kind: :type,
              positions: [],
              end_positions: [],
              generated: [],
              doc: "",
              meta: %{}
  end

  defmodule SpecInfo do
    @moduledoc """
    Type definition info
    """
    @type t :: %SpecInfo{
            name: atom,
            args: list(list(String.t())),
            specs: [String.t()],
            kind: :spec | :callback | :macrocallback,
            positions: [ElixirSense.Core.State.position_t()],
            end_positions: [ElixirSense.Core.State.position_t() | nil],
            doc: String.t(),
            meta: map(),
            generated: list(boolean)
          }
    defstruct name: nil,
              args: [],
              specs: [],
              kind: :spec,
              positions: [],
              end_positions: [],
              generated: [],
              doc: "",
              meta: %{}
  end

  defmodule StructInfo do
    @moduledoc """
    Structure definition info
    """
    @type field_t :: {atom, any}
    @type t :: %StructInfo{
            type: :defstruct | :defexception,
            fields: list(field_t)
          }
    defstruct type: :defstruct, fields: []
  end

  defmodule AttributeInfo do
    @moduledoc """
    Variable info
    """
    @type t :: %AttributeInfo{
            name: atom,
            positions: list(ElixirSense.Core.State.position_t()),
            type: ElixirSense.Core.State.var_type()
          }
    defstruct name: nil, positions: [], type: nil
  end

  defmodule CallInfo do
    @moduledoc """
    Function call info
    """
    @type t :: %CallInfo{
            arity: non_neg_integer,
            position: ElixirSense.Core.State.position_t(),
            func: atom,
            mod: module | {:attribute, atom}
          }
    defstruct arity: 0,
              position: {1, 1},
              func: nil,
              mod: Elixir
  end

  defmodule ModFunInfo do
    @moduledoc """
    Module or function info
    """

    @type t :: %ModFunInfo{
            params: list(list(term)),
            positions: list(ElixirSense.Core.State.position_t()),
            end_positions: list(ElixirSense.Core.State.position_t() | nil),
            target: nil | {module, atom},
            overridable: false | {true, module},
            generated: list(boolean),
            doc: String.t(),
            meta: map(),
            # TODO defmodule defprotocol defimpl?
            type:
              :def
              | :defp
              | :defmacro
              | :defmacrop
              | :defdelegate
              | :defguard
              | :defguardp
              | :defmodule
          }

    defstruct params: [],
              positions: [],
              end_positions: [],
              target: nil,
              type: nil,
              generated: [],
              overridable: false,
              doc: "",
              meta: %{}

    def get_arities(%ModFunInfo{params: params_variants}) do
      params_variants
      |> Enum.map(fn params ->
        {length(params), Introspection.count_defaults(params)}
      end)
    end

    def get_category(%ModFunInfo{type: type})
        when type in [:defmacro, :defmacrop, :defguard, :defguardp],
        do: :macro

    def get_category(%ModFunInfo{type: type}) when type in [:def, :defp, :defdelegate],
      do: :function

    def get_category(%ModFunInfo{}), do: :module
  end

  def current_aliases(%__MODULE__{} = state) do
    state.aliases |> List.flatten() |> Enum.uniq_by(&elem(&1, 0)) |> Enum.reverse()
  end

  def current_requires(%__MODULE__{} = state) do
    state.requires |> :lists.reverse() |> List.flatten() |> Enum.uniq() |> Enum.sort()
  end

  def get_current_env(%__MODULE__{} = state) do
    current_module = get_current_module(state)
    current_functions = state.functions |> hd()
    current_macros = state.macros |> hd()
    current_requires = current_requires(state)
    current_aliases = current_aliases(state)
    current_vars = state |> get_current_vars()
    current_attributes = state |> get_current_attributes()
    current_behaviours = state.behaviours |> Map.get(current_module, [])
    current_scope = hd(state.scopes)
    current_scope_id = hd(state.scope_ids)
    current_scope_protocol = hd(state.protocols)

    current_function =
      case current_scope do
        {_name, _arity} = function -> function
        _ -> nil
      end

    current_typespec =
      case current_scope do
        {:typespec, name, arity} -> {name, arity}
        _ -> nil
      end

    versioned_vars =
      current_vars
      |> Enum.map(&{&1.name, nil})
      |> Enum.sort()
      |> Enum.with_index()
      |> Map.new()

    %Env{
      functions: current_functions,
      macros: current_macros,
      requires: current_requires,
      aliases: current_aliases,
      module: current_module,
      function: current_function,
      typespec: current_typespec,
      vars: current_vars,
      versioned_vars: versioned_vars,
      attributes: current_attributes,
      behaviours: current_behaviours,
      scope_id: current_scope_id,
      protocol: current_scope_protocol
    }
  end

  def get_current_env(%__MODULE__{} = state, macro_env) do
    current_vars = state.vars |> elem(0)
    current_attributes = state |> get_current_attributes()
    current_behaviours = state.behaviours |> Map.get(macro_env.module, [])

    current_scope_id = hd(state.scope_ids)
    current_scope_protocol = hd(state.protocols)

    # Macro.Env versioned_vars is not updated
    # versioned_vars: macro_env.versioned_vars,
    versioned_vars =
      state.vars
      |> elem(0)
      |> Map.new()

    # TODO this is a hack that hides a problem somewhere
    vars = state
    |> get_current_vars()
    |> Enum.filter(& Map.has_key?(elem(state.vars, 0), {&1.name, nil}))

    # dbg(vars)
    # dbg(state.vars)
    # dbg(state.scope_vars_info)
    

    %Env{
      functions: macro_env.functions,
      macros: macro_env.macros,
      requires: macro_env.requires,
      aliases: macro_env.aliases,
      module: macro_env.module,
      function: macro_env.function,
      vars: vars,
      versioned_vars: versioned_vars,
      attributes: current_attributes,
      behaviours: current_behaviours,
      typespec: state.typespec,
      scope_id: current_scope_id,
      protocol: current_scope_protocol
    }
  end

  def get_current_module(%__MODULE__{} = state) do
    state.module |> hd
  end

  def add_current_env_to_line(%__MODULE__{} = state, line) when is_integer(line) do
    previous_env = state.lines_to_env[line]
    current_env = get_current_env(state)

    env = merge_env_vars(current_env, previous_env)
    %__MODULE__{state | lines_to_env: Map.put(state.lines_to_env, line, env)}
  end

  def add_current_env_to_line(%__MODULE__{} = state, line, macro_env) when is_integer(line) do
    _previous_env = state.lines_to_env[line]
    current_env = get_current_env(state, macro_env)

    if current_env.typespec do
      dbg({line, current_env.typespec})
    end

    # TODO
    # env = merge_env_vars(current_env, previous_env)
    env = current_env
    %__MODULE__{state | lines_to_env: Map.put(state.lines_to_env, line, env)}
  end

  defp merge_env_vars(%Env{vars: current_vars} = current_env, previous_env) do
    case previous_env do
      nil ->
        current_env

      %Env{vars: previous_vars} ->
        vars_to_preserve =
          Enum.filter(previous_vars, fn previous_var ->
            Enum.all?(current_vars, fn current_var ->
              current_var_positions = MapSet.new(current_var.positions)

              previous_var.positions
              |> MapSet.new()
              |> MapSet.disjoint?(current_var_positions)
            end)
          end)

        %Env{current_env | vars: current_vars ++ vars_to_preserve}
    end
  end

  def add_moduledoc_positions(
        %__MODULE__{} = state,
        env,
        meta
      ) do
    module = env.module
<<<<<<< HEAD
    case Keyword.get(meta, :end_of_expression) do
      nil -> state
=======

    case Keyword.get(meta, :end_of_expression) do
      nil ->
        state

>>>>>>> ba0614ce
      end_of_expression ->
        line_to_insert_alias = Keyword.fetch!(end_of_expression, :line) + 1
        column = Keyword.get(meta, :column, 1)

        %__MODULE__{
          state
          | moduledoc_positions:
              Map.put(state.moduledoc_positions, module, {line_to_insert_alias, column})
        }
    end
  end

<<<<<<< HEAD
  def add_first_alias_positions(%__MODULE__{} = state, env = %{module: module, function: nil}, meta) do
    # TODO shouldn't that look for end_of_expression
    line = Keyword.get(meta, :line, 0)
    if line > 0 do
      column = Keyword.get(meta, :column, 1)
      %__MODULE__{
        state
        | first_alias_positions:
          Map.put_new(state.first_alias_positions, module, {line, column})
=======
  def add_first_alias_positions(
        %__MODULE__{} = state,
        env = %{module: module, function: nil},
        meta
      ) do
    # TODO shouldn't that look for end_of_expression
    line = Keyword.get(meta, :line, 0)

    if line > 0 do
      column = Keyword.get(meta, :column, 1)

      %__MODULE__{
        state
        | first_alias_positions: Map.put_new(state.first_alias_positions, module, {line, column})
>>>>>>> ba0614ce
      }
    else
      state
    end
  end
  def add_first_alias_positions(%__MODULE__{} = state, _env, _meta), do: state

<<<<<<< HEAD
  # TODO remove this
  def add_call_to_line(%__MODULE__{} = state, {nil, :__block__, _}, _position), do: state

  def add_call_to_line(%__MODULE__{} = state, {{:@, _meta, [{name, _name_meta, _args}]}, func, arity}, {_line, _column} = position) when is_atom(name) do
    add_call_to_line(state, {{:attribute, name}, func, arity}, position)
  end
  def add_call_to_line(%__MODULE__{} = state, {{name, _name_meta, args}, func, arity}, {_line, _column} = position) when is_atom(args) do
    add_call_to_line(state, {{:variable, name}, func, arity}, position)
  end
  def add_call_to_line(%__MODULE__{} = state, {nil, {:@, _meta, [{name, _name_meta, _args}]}, arity}, {_line, _column} = position) when is_atom(name) do
    add_call_to_line(state, {nil, {:attribute, name}, arity}, position)
  end
  def add_call_to_line(%__MODULE__{} = state, {nil, {name, _name_meta, args}, arity}, {_line, _column} = position) when is_atom(args) do
    add_call_to_line(state, {nil, {:variable, name}, arity}, position)
  end
=======
  def add_first_alias_positions(%__MODULE__{} = state, _env, _meta), do: state

  # TODO remove this
  def add_call_to_line(%__MODULE__{} = state, {nil, :__block__, _}, _position), do: state

  def add_call_to_line(
        %__MODULE__{} = state,
        {{:@, _meta, [{name, _name_meta, _args}]}, func, arity},
        {_line, _column} = position
      )
      when is_atom(name) do
    add_call_to_line(state, {{:attribute, name}, func, arity}, position)
  end

  def add_call_to_line(
        %__MODULE__{} = state,
        {{name, _name_meta, args}, func, arity},
        {_line, _column} = position
      )
      when is_atom(args) do
    add_call_to_line(state, {{:variable, name}, func, arity}, position)
  end

  def add_call_to_line(
        %__MODULE__{} = state,
        {nil, {:@, _meta, [{name, _name_meta, _args}]}, arity},
        {_line, _column} = position
      )
      when is_atom(name) do
    add_call_to_line(state, {nil, {:attribute, name}, arity}, position)
  end

  def add_call_to_line(
        %__MODULE__{} = state,
        {nil, {name, _name_meta, args}, arity},
        {_line, _column} = position
      )
      when is_atom(args) do
    add_call_to_line(state, {nil, {:variable, name}, arity}, position)
  end

>>>>>>> ba0614ce
  def add_call_to_line(%__MODULE__{} = state, {mod, func, arity}, {line, _column} = position) do
    call = %CallInfo{mod: mod, func: func, arity: arity, position: position}

    calls =
      Map.update(state.calls, line, [call], fn line_calls ->
        [call | line_calls]
      end)

    %__MODULE__{state | calls: calls}
  end

  def remove_calls(%__MODULE__{} = state, positions) do
    Enum.reduce(positions, state, fn {line, _column} = position, state ->
      case state.calls[line] do
        nil ->
          state

        calls ->
          updated_calls = Enum.reject(calls, fn call_info -> call_info.position == position end)

          case updated_calls do
            [] ->
              %__MODULE__{state | calls: Map.delete(state.calls, line)}

            _non_empty_list ->
              %__MODULE__{state | calls: Map.put(state.calls, line, updated_calls)}
          end
      end
    end)
  end

  def add_struct(%__MODULE__{} = state, env, type, fields) do
    structs =
      state.structs
      |> Map.put(env.module, %StructInfo{type: type, fields: fields ++ [__struct__: env.module]})

    %__MODULE__{state | structs: structs}
  end

  def get_current_vars(%__MODULE__{} = state) do
    state.scope_vars_info
    |> List.flatten()
    |> reduce_vars()
    |> Enum.flat_map(fn {_var, scopes} -> scopes end)
  end

  def get_current_vars_refs(%__MODULE__{} = state) do
    state.scope_vars_info |> List.flatten()
  end

  def get_current_attributes(%__MODULE__{} = state) do
    state.scope_attributes |> :lists.reverse() |> List.flatten()
  end

  def is_variable_defined(%__MODULE__{} = state, var_name) do
    state
    |> get_current_vars_refs()
    |> Enum.any?(fn %VarInfo{name: name, is_definition: is_definition} ->
      name == var_name && is_definition
    end)
  end

  def add_mod_fun_to_position(
        %__MODULE__{} = state,
        {module, fun, arity},
        position,
        end_position,
        params,
        type,
        doc,
        meta,
        options \\ []
      )
      when is_tuple(position) do
    current_info = Map.get(state.mods_funs_to_positions, {module, fun, arity}, %ModFunInfo{})
    current_params = current_info |> Map.get(:params, [])
    current_positions = current_info |> Map.get(:positions, [])
    current_end_positions = current_info |> Map.get(:end_positions, [])
    new_params = [params | current_params]
    new_positions = [position | current_positions]
    new_end_positions = [end_position | current_end_positions]

    info_type =
      if fun != nil and arity == nil and
           current_info.type not in [nil, :defp, :defmacrop, :defguardp] and
           not match?({true, _}, current_info.overridable) do
        # in case there are multiple definitions for nil arity prefer public ones
        # unless this is an overridable def
        current_info.type
      else
        type
      end

    overridable = current_info |> Map.get(:overridable, false)

    meta =
      if overridable do
        Map.put(meta, :overridable, true)
      else
        meta
      end

    info = %ModFunInfo{
      positions: new_positions,
      end_positions: new_end_positions,
      params: new_params,
      type: info_type,
      doc: doc,
      meta: meta,
      generated: [Keyword.get(options, :generated, false) | current_info.generated],
      overridable: overridable
    }

    info =
      Enum.reduce(options, info, fn option, acc -> process_option(state, acc, type, option) end)

    mods_funs_to_positions = Map.put(state.mods_funs_to_positions, {module, fun, arity}, info)

    %__MODULE__{state | mods_funs_to_positions: mods_funs_to_positions}
  end

  defp process_option(
         state,
         info,
         :defdelegate,
         {:target, {target_module_expression, target_function}}
       ) do
    {module, _state, _env} = expand(target_module_expression, state)

    %ModFunInfo{
      info
      | target: {module, target_function}
    }
  end

  defp process_option(_state, info, _, {:overridable, {true, module}}) do
    %ModFunInfo{
      info
      | overridable: {true, module},
        meta: Map.put(info.meta, :overridable, true)
    }
  end

  defp process_option(_state, info, _type, _option), do: info

  def implementation_alias(protocol, [first | _]) do
    Module.concat(protocol, first)
  end

  def add_module(%__MODULE__{} = state, module) do
    # TODO refactor to allow {:implementation, protocol, [implementations]} in scope
    %__MODULE__{
      state
      | module: [module | state.module],
        scopes: [module | state.scopes],
        doc_context: [[] | state.doc_context],
        typedoc_context: [[] | state.typedoc_context],
        optional_callbacks_context: [[] | state.optional_callbacks_context]
    }
  end

  def remove_module(%__MODULE__{} = state) do
    %{
      state
      | module: tl(state.module),
        scopes: tl(state.scopes),
        doc_context: tl(state.doc_context),
        typedoc_context: tl(state.typedoc_context),
        optional_callbacks_context: tl(state.optional_callbacks_context)
    }
  end

  def add_typespec_namespace(%__MODULE__{} = state, name, arity) do
    %{state | scopes: [{:typespec, name, arity} | state.scopes]}
  end

  def register_optional_callbacks(%__MODULE__{} = state, list) do
    [_ | rest] = state.optional_callbacks_context
    %{state | optional_callbacks_context: [list | rest]}
  end

  def apply_optional_callbacks(%__MODULE__{} = state, env) do
    [list | _rest] = state.optional_callbacks_context
    module = env.module

    updated_specs =
      list
      |> Enum.reduce(state.specs, fn {fun, arity}, acc ->
        acc
        |> Map.update!({module, fun, arity}, fn spec_info = %SpecInfo{} ->
          %{spec_info | meta: spec_info.meta |> Map.put(:optional, true)}
        end)
      end)

    %{state | specs: updated_specs}
  end

  def new_named_func(%__MODULE__{} = state, name, arity) do
    %{state | scopes: [{name, arity} | state.scopes]}
  end

  def maybe_add_protocol_implementation(
        %__MODULE__{} = state,
        protocol = {_protocol, _implementations}
      ) do
    %__MODULE__{state | protocols: [protocol | state.protocols]}
  end

  def maybe_add_protocol_implementation(%__MODULE__{} = state, _) do
    %__MODULE__{state | protocols: [nil | state.protocols]}
  end

  def remove_protocol_implementation(%__MODULE__{} = state) do
    %__MODULE__{state | protocols: tl(state.protocols)}
  end

  def remove_last_scope_from_scopes(%__MODULE__{} = state) do
    %__MODULE__{state | scopes: tl(state.scopes)}
  end

  def add_current_module_to_index(%__MODULE__{} = state, position, end_position, options)
      when (is_tuple(position) and is_tuple(end_position)) or is_nil(end_position) do
    current_module = get_current_module(state)

    add_module_to_index(state, current_module, position, end_position, options)
  end

  def add_module_to_index(%__MODULE__{} = state, module, position, end_position, options)
      when (is_tuple(position) and is_tuple(end_position)) or is_nil(end_position) do
    # TODO :defprotocol, :defimpl?
    add_mod_fun_to_position(
      state,
      {module, nil, nil},
      position,
      end_position,
      nil,
      :defmodule,
      "",
      %{},
      options
    )
  end

  # TODO require end position
  def add_func_to_index(
        state,
        env,
        func,
        params,
        position,
        end_position \\ nil,
        type,
        options \\ []
      )

  def add_func_to_index(
        %__MODULE__{} = state,
        env,
        func,
        params,
        position,
        end_position,
        type,
        options
      )
      when (is_tuple(position) and is_tuple(end_position)) or is_nil(end_position) do
    current_module = env.module
    arity = length(params)

    {state, {doc, meta}} =
      if not state.generated and Keyword.get(options, :generated, false) do
        # do not consume docs on generated functions
        # NOTE state.generated is set when expanding use macro
        # we want to consume docs there
        {state, {"", %{generated: true}}}
      else
        consume_doc_context(state)
      end

    hidden = Map.get(meta, :hidden)

    # underscored and @impl defs are hidden by default unless they have @doc
    meta =
      if (String.starts_with?(to_string(func), "_") or hidden == :impl) and doc == "" do
        Map.put(meta, :hidden, true)
      else
        if hidden != true do
          Map.delete(meta, :hidden)
        else
          meta
        end
      end

    meta =
      if type == :defdelegate do
        {target_module_expression, target_fun} = options[:target]
        {module, _state, _env} = expand(target_module_expression, state)

        Map.put(
          meta,
          :delegate_to,
          {module, target_fun, arity}
        )
      else
        meta
      end

    meta =
      if type in [:defguard, :defguardp] do
        Map.put(meta, :guard, true)
      else
        meta
      end

    doc =
      if type in [:defp, :defmacrop] do
        # documentation is discarded on private
        ""
      else
        doc
      end

    add_mod_fun_to_position(
      state,
      {current_module, func, arity},
      position,
      end_position,
      params,
      type,
      doc,
      meta,
      options
    )
  end

  def make_overridable(
        %__MODULE__{} = state,
        env,
        fa_list,
        overridable_module
      ) do
    module = env.module

    mods_funs_to_positions =
      fa_list
      |> Enum.reduce(state.mods_funs_to_positions, fn {f, a}, mods_funs_to_positions_acc ->
        if Map.has_key?(mods_funs_to_positions_acc, {module, f, a}) do
          mods_funs_to_positions_acc
          |> make_def_overridable({module, f, a}, overridable_module)
        else
          # Some behaviour callbacks can be not implemented by __using__ macro
          mods_funs_to_positions_acc
        end
      end)

    %__MODULE__{state | mods_funs_to_positions: mods_funs_to_positions}
  end

  defp make_def_overridable(mods_funs_to_positions, mfa, overridable_module) do
    update_in(mods_funs_to_positions[mfa], fn mod_fun_info = %ModFunInfo{} ->
      %ModFunInfo{
        mod_fun_info
        | overridable: {true, overridable_module},
          meta: Map.put(mod_fun_info.meta, :overridable, true)
      }
    end)
  end

  def new_vars_scope(%__MODULE__{} = state) do
    scope_id = state.scope_id_count + 1

    %__MODULE__{
      state
      | scope_ids: [scope_id | state.scope_ids],
        scope_id_count: scope_id,
        vars_info: [[] | state.vars_info],
        scope_vars_info: [[] | state.scope_vars_info]
    }
  end

  def push_binding_context(%__MODULE__{} = state, binding_context) do
    %__MODULE__{
      state
      | binding_context: [binding_context | state.binding_context]
    }
  end

  def pop_binding_context(%__MODULE__{} = state) do
    %__MODULE__{
      state
      | binding_context: tl(state.binding_context)
    }
  end

  def new_func_vars_scope(%__MODULE__{} = state) do
    scope_id = state.scope_id_count + 1

    %__MODULE__{
      state
      | scope_ids: [scope_id | state.scope_ids],
        scope_id_count: scope_id,
        vars_info: [[] | state.vars_info],
        scope_vars_info: [[]]
    }
  end

  def new_attributes_scope(%__MODULE__{} = state) do
    %__MODULE__{state | attributes: [[] | state.attributes], scope_attributes: [[]]}
  end

  def remove_vars_scope(%__MODULE__{} = state) do
    %__MODULE__{
      state
      | scope_ids: tl(state.scope_ids),
        vars_info: tl(state.vars_info),
        scope_vars_info: tl(state.scope_vars_info),
        vars_info_per_scope_id: update_vars_info_per_scope_id(state)
    }
  end

  def remove_func_vars_scope(%__MODULE__{} = state) do
    %__MODULE__{
      state
      | scope_ids: tl(state.scope_ids),
        vars_info: tl(state.vars_info),
        scope_vars_info: tl(state.vars_info),
        vars_info_per_scope_id: update_vars_info_per_scope_id(state)
    }
  end

  def update_vars_info_per_scope_id(state) do
    [scope_id | _other_scope_ids] = state.scope_ids

    [current_scope_vars | other_scope_vars] = state.scope_vars_info

    current_scope_reduced_vars = reduce_vars(current_scope_vars)

    vars_info =
      other_scope_vars
      |> List.flatten()
      |> reduce_vars(current_scope_reduced_vars, false)
      |> Enum.flat_map(fn {_var, scopes} -> scopes end)
      # |> dbg

    Map.put(state.vars_info_per_scope_id, scope_id, vars_info)
  end

  defp reduce_vars(vars, initial_acc \\ %{}, keep_all_same_name_vars \\ true) do
    Enum.reduce(vars, initial_acc, fn %VarInfo{name: var, positions: positions} = el, acc ->
      updated =
        case acc[var] do
          nil ->
            [el]

          [%VarInfo{is_definition: false} = var_info | same_name_vars] ->
            type =
              if Enum.all?(positions, fn position -> position in var_info.positions end) do
                merge_type(el.type, var_info.type)
              else
                el.type
              end

            [
              %VarInfo{
                el
                | positions: (var_info.positions ++ positions) |> Enum.uniq() |> Enum.sort(),
                  type: type
              }
              | same_name_vars
            ]

          [%VarInfo{is_definition: true} = var_info | same_name_vars] ->
            cond do
              Enum.all?(positions, fn position -> position in var_info.positions end) ->
                type = merge_type(el.type, var_info.type)

                [
                  %VarInfo{
                    var_info
                    | positions: (var_info.positions ++ positions) |> Enum.uniq() |> Enum.sort(),
                      type: type
                  }
                  | same_name_vars
                ]

              keep_all_same_name_vars ->
                [el, var_info | same_name_vars]

              true ->
                [var_info | same_name_vars]
            end
        end

      Map.put(acc, var, updated)
    end)
  end

  def remove_attributes_scope(%__MODULE__{} = state) do
    attributes = tl(state.attributes)
    %__MODULE__{state | attributes: attributes, scope_attributes: attributes}
  end

  def add_alias(%__MODULE__{} = state, {alias, aliased}) when is_list(aliased) do
    if Introspection.elixir_module?(alias) do
      alias = Module.split(alias) |> Enum.take(-1) |> Module.concat()
      [aliases_from_scope | inherited_aliases] = state.aliases
      aliases_from_scope = aliases_from_scope |> Enum.reject(&match?({^alias, _}, &1))

      # TODO pass env
      {expanded, state, _env} = expand(aliased, state)

      aliases_from_scope =
        if alias != expanded do
          [{alias, expanded} | aliases_from_scope]
        else
          aliases_from_scope
        end

      %__MODULE__{
        state
        | aliases: [
            aliases_from_scope | inherited_aliases
          ]
      }
    else
      state
    end
  end

  def add_alias(%__MODULE__{} = state, {alias, aliased}) when is_atom(aliased) do
    if Introspection.elixir_module?(alias) do
      [aliases_from_scope | inherited_aliases] = state.aliases
      aliases_from_scope = aliases_from_scope |> Enum.reject(&match?({^alias, _}, &1))

      aliases_from_scope =
        if alias != aliased do
          [{alias, aliased} | aliases_from_scope]
        else
          aliases_from_scope
        end

      %__MODULE__{
        state
        | aliases: [
            aliases_from_scope | inherited_aliases
          ]
      }
    else
      [aliases_from_scope | inherited_aliases] = state.aliases
      aliases_from_scope = aliases_from_scope |> Enum.reject(&match?({^alias, _}, &1))

      %__MODULE__{
        state
        | aliases: [
            [{Module.concat([alias]), aliased} | aliases_from_scope] | inherited_aliases
          ]
      }
    end
  end

  def add_alias(%__MODULE__{} = state, _), do: state

  def new_lexical_scope(%__MODULE__{} = state) do
    %__MODULE__{
      state
      | functions: [hd(state.functions) | state.functions],
        macros: [hd(state.macros) | state.macros],
        requires: [[] | state.requires],
        aliases: [[] | state.aliases]
    }
  end

  def remove_lexical_scope(%__MODULE__{} = state) do
    %__MODULE__{
      state
      | functions: tl(state.functions),
        macros: tl(state.macros),
        requires: tl(state.requires),
        aliases: tl(state.aliases)
    }
  end

  def add_import(%__MODULE__{} = state, module, opts) when is_atom(module) do
    {functions, macros} =
      Introspection.expand_import(
        {hd(state.functions), hd(state.macros)},
        module,
        opts,
        state.mods_funs_to_positions
      )

    %__MODULE__{
      state
      | functions: [functions | tl(state.functions)],
        macros: [macros | tl(state.macros)]
    }
  end

  def add_import(%__MODULE__{} = state, _module, _opts), do: state

  def add_require(%__MODULE__{} = state, module) when is_atom(module) do
    [requires_from_scope | inherited_requires] = state.requires

    current_requires = state.requires |> :lists.reverse() |> List.flatten()

    requires_from_scope =
      if module in current_requires do
        requires_from_scope
      else
        [module | requires_from_scope]
      end

    %__MODULE__{state | requires: [requires_from_scope | inherited_requires]}
  end

  def add_require(%__MODULE__{} = state, _module), do: state

  def add_type(
        %__MODULE__{} = state,
        env,
        type_name,
        type_args,
        spec,
        kind,
        pos,
        end_pos,
        options \\ []
      ) do
    arg_names =
      type_args
      |> Enum.map(&Macro.to_string/1)

    {state, {doc, meta}} = consume_typedoc_context(state)

    # underscored types are hidden by default unless they have @typedoc
    meta =
      if String.starts_with?(to_string(type_name), "_") and doc == "" do
        Map.put(meta, :hidden, true)
      else
        meta
      end

    meta =
      if kind == :opaque do
        Map.put(meta, :opaque, true)
      else
        meta
      end

    doc =
      if kind == :typep do
        # documentation is discarded on private
        ""
      else
        doc
      end

    type_info = %TypeInfo{
      name: type_name,
      args: [arg_names],
      kind: kind,
      specs: [spec],
      generated: [Keyword.get(options, :generated, false)],
      positions: [pos],
      end_positions: [end_pos],
      doc: doc,
      meta: meta
    }

    current_module = env.module

    types =
      state.types
      |> Map.put({current_module, type_name, length(arg_names)}, type_info)

    %__MODULE__{state | types: types}
  end

  defp combine_specs(nil, new), do: new

  defp combine_specs(%SpecInfo{} = existing, %SpecInfo{} = new) do
    %SpecInfo{
      existing
      | positions: [hd(new.positions) | existing.positions],
        end_positions: [hd(new.end_positions) | existing.end_positions],
        generated: [hd(new.generated) | existing.generated],
        args: [hd(new.args) | existing.args],
        specs: [hd(new.specs) | existing.specs]
    }
  end

  def add_spec(
        %__MODULE__{} = state,
        env,
        type_name,
        type_args,
        spec,
        kind,
        pos,
        end_pos,
        options
      ) do
    arg_names =
      type_args
      |> Enum.map(&Macro.to_string/1)

    {state, {doc, meta}} =
      if kind in [:callback, :macrocallback] do
        consume_doc_context(state)
      else
        # do not consume doc context for specs
        {state, {"", %{}}}
      end

    # underscored callbacks are hidden by default unless they have @doc
    meta =
      if String.starts_with?(to_string(type_name), "_") and doc == "" do
        Map.put(meta, :hidden, true)
      else
        meta
      end

    type_info = %SpecInfo{
      name: type_name,
      args: [arg_names],
      specs: [spec],
      kind: kind,
      generated: [Keyword.get(options, :generated, false)],
      positions: [pos],
      end_positions: [end_pos],
      doc: doc,
      meta: meta
    }

    current_module = env.module

    arity_info =
      combine_specs(state.specs[{current_module, type_name, length(arg_names)}], type_info)

    specs =
      state.specs
      |> Map.put({current_module, type_name, length(arg_names)}, arity_info)

    %__MODULE__{state | specs: specs}
  end

  def add_var(
        %__MODULE__{} = state,
        %VarInfo{name: var_name} = var_info,
        is_definition
      ) do
        dbg(var_info)
    scope = hd(state.scopes)
    [vars_from_scope | other_vars] = state.vars_info
    is_var_defined = is_variable_defined(state, var_name)
    var_name_as_string = Atom.to_string(var_name)

    vars_from_scope =
      case {is_definition and var_info.is_definition, is_var_defined, var_name_as_string} do
        {_, _, "__MODULE__"} ->
          raise "foo"

        {_, _, "_"} ->
          vars_from_scope

        {_, _, ^scope} ->
          vars_from_scope

        {is_definition, is_var_defined, _} when is_definition or is_var_defined ->
          [
            %VarInfo{
              var_info
              | scope_id: hd(state.scope_ids),
                is_definition: is_definition
            }
            | vars_from_scope
          ]

        _ ->
          vars_from_scope
      end
      |> dbg

    %__MODULE__{
      state
      | vars_info: [vars_from_scope | other_vars],
        scope_vars_info: [vars_from_scope | tl(state.scope_vars_info)]
    }
  end

  @builtin_attributes ElixirSense.Core.BuiltinAttributes.all()

  def add_attributes(%__MODULE__{} = state, attributes, position) do
    Enum.reduce(attributes, state, fn attribute, state ->
      add_attribute(state, attribute, nil, true, position)
    end)
  end

  def add_attribute(%__MODULE__{} = state, attribute, type, is_definition, position)
      when attribute not in @builtin_attributes do
    [attributes_from_scope | other_attributes] = state.attributes

    existing_attribute_index =
      attributes_from_scope
      |> Enum.find_index(&(&1.name == attribute))

    attributes_from_scope =
      case existing_attribute_index do
        nil ->
          if is_definition do
            [
              %AttributeInfo{
                name: attribute,
                type: type,
                positions: [position]
              }
              | attributes_from_scope
            ]
          else
            attributes_from_scope
          end

        index ->
          attributes_from_scope
          |> List.update_at(index, fn existing ->
            type = if is_definition, do: type, else: existing.type

            %AttributeInfo{
              existing
              | # FIXME this is wrong for accumulating attributes
                type: type,
                positions: (existing.positions ++ [position]) |> Enum.uniq() |> Enum.sort()
            }
          end)
      end

    attributes = [attributes_from_scope | other_attributes]
    scope_attributes = [attributes_from_scope | tl(state.scope_attributes)]
    %__MODULE__{state | attributes: attributes, scope_attributes: scope_attributes}
  end

  def add_attribute(%__MODULE__{} = state, _attribute, _type, _is_definition, _position) do
    state
  end

  def add_behaviour(module, %__MODULE__{} = state, env) when is_atom(module) do
    state =
      update_in(state.behaviours[env.module], &Enum.uniq([module | &1 || []]))

    {module, state, env}
  end

  def add_behaviour(_module, %__MODULE__{} = state, env), do: {nil, state, env}

  def register_doc(%__MODULE__{} = state, env, :moduledoc, doc_arg) do
    current_module = env.module
    doc_arg_formatted = format_doc_arg(doc_arg)

    mods_funs_to_positions =
      state.mods_funs_to_positions
      |> Map.update!({current_module, nil, nil}, fn info = %ModFunInfo{} ->
        case doc_arg_formatted do
          {:meta, meta} ->
            %{info | meta: Map.merge(info.meta, meta)}

          text_or_hidden ->
            %{info | doc: text_or_hidden}
        end
      end)

    %{state | mods_funs_to_positions: mods_funs_to_positions}
  end

  def register_doc(%__MODULE__{} = state, _env, :doc, doc_arg) do
    [doc_context | doc_context_rest] = state.doc_context

    %{state | doc_context: [[doc_arg | doc_context] | doc_context_rest]}
  end

  def register_doc(%__MODULE__{} = state, _env, :typedoc, doc_arg) do
    [doc_context | doc_context_rest] = state.typedoc_context

    %{state | typedoc_context: [[doc_arg | doc_context] | doc_context_rest]}
  end

  defp consume_doc_context(%__MODULE__{} = state) do
    [doc_context | doc_context_rest] = state.doc_context
    state = %{state | doc_context: [[] | doc_context_rest]}

    {state, reduce_doc_context(doc_context)}
  end

  defp consume_typedoc_context(%__MODULE__{} = state) do
    [doc_context | doc_context_rest] = state.typedoc_context
    state = %{state | typedoc_context: [[] | doc_context_rest]}

    {state, reduce_doc_context(doc_context)}
  end

  defp reduce_doc_context(doc_context) do
    Enum.reduce(doc_context, {"", %{}}, fn doc_arg, {doc_acc, meta_acc} ->
      case format_doc_arg(doc_arg) do
        {:meta, meta} -> {doc_acc, Map.merge(meta_acc, meta)}
        doc -> {doc, meta_acc}
      end
    end)
  end

  defp format_doc_arg(binary) when is_binary(binary), do: binary

  defp format_doc_arg(list) when is_list(list) do
    if Keyword.keyword?(list) do
      {:meta, Map.new(list)}
    else
      to_string(list)
    end
  end

  defp format_doc_arg(false), do: {:meta, %{hidden: true}}
  defp format_doc_arg(:impl), do: {:meta, %{hidden: :impl}}

  defp format_doc_arg(quoted) do
    try do
      case Code.eval_quoted(quoted) do
        {binary, _} when is_binary(binary) ->
          binary

        {list, _} when is_list(list) ->
          if Keyword.keyword?(list) do
            {:meta, Map.new(list)}
          else
            to_string(list)
          end

        other ->
          Logger.warning("""
          Unable to format docstring expression:

          #{inspect(quoted, pretty: true)}

          Eval resulted in:

          #{inspect(other)}
          """)

          ""
      end
    rescue
      e ->
        Logger.warning("""
        Unable to format docstring expression:

        #{inspect(quoted, pretty: true)}

        #{Exception.format(:error, e, __STACKTRACE__)}
        """)

        ""
    end
  end

  def add_vars(%__MODULE__{} = state, vars, is_definition) do
    vars |> Enum.reduce(state, fn var, state -> add_var(state, var, is_definition) end)
  end

  # Simultaneously performs two operations:
  # - deletes variables that contain any of `remove_positions`
  # - adds `vars` to the state, but with types merged with the corresponding removed variables
  def merge_new_vars(%__MODULE__{} = state, vars, remove_positions) do
    {state, vars} =
      Enum.reduce(remove_positions, {state, vars}, fn position, {state, vars} ->
        case pop_var(state, position) do
          {nil, state} ->
            {state, vars}

          {removed_var, state} ->
            vars =
              Enum.reduce(vars, [], fn %VarInfo{positions: positions} = var, vars ->
                if positions == removed_var.positions do
                  type = merge_type(var.type, removed_var.type)

                  [%VarInfo{var | type: type} | vars]
                else
                  [var | vars]
                end
              end)

            {state, vars}
        end
      end)

    add_vars(state, vars, true)
  end

  defp pop_var(%__MODULE__{} = state, position) do
    [current_scope_vars | other_vars] = state.vars_info

    var =
      Enum.find(current_scope_vars, fn %VarInfo{positions: positions} -> position in positions end)

    current_scope_vars =
      Enum.reject(current_scope_vars, fn %VarInfo{positions: positions} ->
        position in positions
      end)

    state = %__MODULE__{
      state
      | vars_info: [current_scope_vars | other_vars],
        scope_vars_info: [current_scope_vars | tl(state.scope_vars_info)]
    }

    {var, state}
  end

  def merge_same_name_vars(vars) do
    vars
    |> Enum.reduce(%{}, fn %VarInfo{name: var, positions: positions} = el, acc ->
      updated =
        case acc[var] do
          nil ->
            el

          %VarInfo{} = var_info ->
            type =
              if Enum.all?(positions, fn position -> position in var_info.positions end) do
                merge_type(el.type, var_info.type)
              else
                el.type
              end

            %VarInfo{
              var_info
              | positions: (var_info.positions ++ positions) |> Enum.uniq() |> Enum.sort(),
                type: type
            }
        end

      Map.put(acc, var, updated)
    end)
    |> Enum.map(fn {_name, var_info} -> var_info end)
  end

  defp merge_type(nil, new), do: new
  defp merge_type(old, nil), do: old
  defp merge_type(old, old), do: old
  defp merge_type(old, new), do: {:intersection, [old, new]}

  def default_env, do: %ElixirSense.Core.State.Env{}

  def expand(ast, %__MODULE__{} = state) do
    expand(ast, state, get_current_env(state))
  end

  def expand({:@, meta, [{:behaviour, _, [arg]}]}, state, env) do
    line = Keyword.fetch!(meta, :line)

    state =
      state
      |> add_current_env_to_line(line)

    {arg, state, env} = expand(arg, state, env)
    add_behaviour(arg, state, env)
  end

  def expand({:defoverridable, meta, [arg]}, state, env) do
    {arg, state, env} = expand(arg, state, env)

    case arg do
      keyword when is_list(keyword) ->
        {nil, make_overridable(state, env, keyword, meta[:context]), env}

      behaviour_module when is_atom(behaviour_module) ->
        if Code.ensure_loaded?(behaviour_module) and
             function_exported?(behaviour_module, :behaviour_info, 1) do
          keyword =
            behaviour_module.behaviour_info(:callbacks)
            |> Enum.map(&Introspection.drop_macro_prefix/1)

          {nil, make_overridable(state, env, keyword, meta[:context]), env}
        else
          {nil, state, env}
        end

      _ ->
        {nil, state, env}
    end
  end

  def expand({form, meta, [{{:., _, [base, :{}]}, _, refs} | rest]}, state, env)
      when form in [:require, :alias, :import, :use] do
    case rest do
      [] ->
        expand_multi_alias_call(form, meta, base, refs, [], state, env)

      [opts] ->
        opts = Keyword.delete(opts, :as)
        # if Keyword.has_key?(opts, :as) do
        #   raise "as_in_multi_alias_call"
        # end

        expand_multi_alias_call(form, meta, base, refs, opts, state, env)
    end
  end

  def expand({form, meta, [arg]}, state, env) when form in [:require, :alias, :import] do
    expand({form, meta, [arg, []]}, state, env)
  end

  def expand(module, %__MODULE__{} = state, env) when is_atom(module) do
    {module, state, env}
  end

  def expand({:alias, meta, [arg, opts]}, state, env) do
    line = Keyword.fetch!(meta, :line)
    column = Keyword.fetch!(meta, :column)

    {arg, state, env} = expand(arg, state, env)
    # options = expand(no_alias_opts(arg), state, env, env)

    if is_atom(arg) do
      state = add_first_alias_positions(state, env, meta)

      alias_tuple =
        case Keyword.get(opts, :as) do
          nil ->
            {Module.concat([List.last(Module.split(arg))]), arg}

          as ->
            # alias with `as:` option
            {no_alias_expansion(as), arg}
        end

      state =
        state
        |> add_current_env_to_line(line)
        |> add_alias(alias_tuple)

      {arg, state, env}
    else
      {nil, state, env}
    end
  rescue
    ArgumentError -> {nil, state, env}
  end

  def expand({:require, meta, [arg, opts]}, state, env) do
    line = Keyword.fetch!(meta, :line)

    {arg, state, env} = expand(arg, state, env)
    # opts = expand(no_alias_opts(opts), state, env)

    if is_atom(arg) do
      state =
        state
        |> add_current_env_to_line(line)

      state =
        case Keyword.get(opts, :as) do
          nil ->
            state

          as ->
            # require with `as:` option
            alias_tuple = {no_alias_expansion(as), arg}
            add_alias(state, alias_tuple)
        end
        |> add_require(arg)

      {arg, state, env}
    else
      {nil, state, env}
    end
  end

  def expand({:import, meta, [arg, opts]}, state, env) do
    line = Keyword.fetch!(meta, :line)

    {arg, state, env} = expand(arg, state, env)
    # opts = expand(no_alias_opts(opts), state, env)

    if is_atom(arg) do
      state =
        state
        |> add_current_env_to_line(line)
        |> add_require(arg)
        |> add_import(arg, opts)

      {arg, state, env}
    else
      {nil, state, env}
    end
  end

  def expand({:use, _meta, []} = ast, state, env) do
    # defmacro use in Kernel
    {ast, state, env}
  end

  def expand({:use, meta, _} = ast, state, env) do
    alias ElixirSense.Core.MacroExpander
    line = Keyword.fetch!(meta, :line)

    state =
      state
      |> add_current_env_to_line(line)

    # TODO pass env
    expanded_ast =
      ast
      |> MacroExpander.add_default_meta()
      |> MacroExpander.expand_use(
        env.module,
        env.aliases,
        meta |> Keyword.take([:line, :column])
      )

    {{:__generated__, [], [expanded_ast]}, %{state | generated: true}, env}
  end

  def expand(
        {:__aliases__, _, [Elixir | _] = module},
        %__MODULE__{} = state,
        env
      ) do
    {Module.concat(module), state, env}
  end

  def expand({:__MODULE__, _, nil}, %__MODULE__{} = state, env) do
    {env.module, state, env}
  end

  def expand(
        {:__aliases__, _, [{:__MODULE__, _, nil} | rest]},
        %__MODULE__{} = state,
        env
      ) do
    {Module.concat([env.module | rest]), state, env}
  end

  def expand({:__aliases__, _, module}, %__MODULE__{} = state, env)
      when is_list(module) do
    {Introspection.expand_alias(Module.concat(module), env.aliases), state, env}
  end

  def expand(ast, %__MODULE__{} = state, env) do
    {ast, state, env}
  end

  def maybe_move_vars_to_outer_scope(%__MODULE__{} = state) do
    scope_vars = move_references_to_outer_scope(state.scope_vars_info)
    vars = move_references_to_outer_scope(state.vars_info)

    %__MODULE__{state | vars_info: vars, scope_vars_info: scope_vars}
  end

  defp move_references_to_outer_scope(vars) do
    {current_scope_vars, outer_scope_vars, other_scopes_vars} =
      case vars do
        [current_scope_vars, outer_scope_vars | other_scopes_vars] ->
          {current_scope_vars, outer_scope_vars, other_scopes_vars}

        [current_scope_vars | []] ->
          {current_scope_vars, [], []}
      end

    vars_to_move =
      current_scope_vars
      |> Enum.reduce(%{}, fn
        %VarInfo{name: var, is_definition: true}, acc ->
          Map.delete(acc, var)

        %VarInfo{name: var, positions: positions, is_definition: false} = el, acc ->
          updated =
            case acc[var] do
              nil ->
                el

              var_info ->
                type =
                  if Enum.all?(positions, fn position -> position in var_info.positions end) do
                    merge_type(el.type, var_info.type)
                  else
                    el.type
                  end

                %VarInfo{
                  el
                  | positions: (var_info.positions ++ positions) |> Enum.uniq() |> Enum.sort(),
                    type: type
                }
            end

          Map.put(acc, var, updated)
      end)
      |> Enum.map(fn {_name, var_info} -> var_info end)
      |> Enum.reject(fn var_info -> is_nil(var_info) end)

    [current_scope_vars, vars_to_move ++ outer_scope_vars | other_scopes_vars]
  end

  def no_alias_expansion({:__aliases__, _, [h | t]} = _aliases) when is_atom(h) do
    Module.concat([h | t])
  end

  def no_alias_expansion(other), do: other

  # defmodule Elixir.Alias
  def alias_defmodule({:__aliases__, _, [Elixir, _ | _]}, module, state, env),
    do: {module, state, env}

  # defmodule Alias in root
  def alias_defmodule({:__aliases__, _, _}, module, state, %{module: nil} = env),
    do: {module, state, env}

  # defmodule Alias nested
  def alias_defmodule({:__aliases__, _meta, [h | t]}, _module, state, env) when is_atom(h) do
    module = Module.concat([env.module, h])
    alias = String.to_atom("Elixir." <> Atom.to_string(h))
    # {:ok, env} = Macro.Env.define_alias(env, meta, module, as: alias, trace: false)
    state = add_alias(state, {alias, module})

    case t do
      [] -> {module, state, env}
      _ -> {String.to_atom(Enum.join([module | t], ".")), state, env}
    end
  end

  # defmodule _
  def alias_defmodule(_raw, module, state, env) do
    {module, state, env}
  end

  defp expand_multi_alias_call(kind, meta, base, refs, opts, state, env) do
    {base_ref, state, env} = expand(base, state, env)

    fun = fn
      {:__aliases__, _, ref}, state, env ->
        expand({kind, meta, [Module.concat([base_ref | ref]), opts]}, state, env)

      ref, state, env when is_atom(ref) ->
        expand({kind, meta, [Module.concat([base_ref, ref]), opts]}, state, env)

      _other, s, e ->
        {nil, s, e}
        # raise "expected_compile_time_module"
    end

    map_fold(fun, state, env, refs)
  end

  defp map_fold(fun, s, e, list), do: map_fold(fun, s, e, list, [])

  defp map_fold(fun, s, e, [h | t], acc) do
    {rh, rs, re} = fun.(h, s, e)
    map_fold(fun, rs, re, t, [rh | acc])
  end

  defp map_fold(_fun, s, e, [], acc), do: {Enum.reverse(acc), s, e}

  @module_functions [
    {:__info__, [:atom], :def},
    {:module_info, [], :def},
    {:module_info, [:atom], :def}
  ]

  def add_module_functions(state, env, functions, position, end_position) do
    {line, column} = position

    (functions ++ @module_functions)
    |> Enum.reduce(state, fn {name, args, kind}, acc ->
      mapped_args = for arg <- args, do: {arg, [line: line, column: column], nil}

      acc
      |> add_func_to_index(
        env,
        name,
        mapped_args,
        position,
        end_position,
        kind,
        generated: true
      )
    end)
  end
<<<<<<< HEAD
  
  def macro_env(%__MODULE__{} = state, meta \\ []) do
    function =
      case hd(hd(state.scopes)) do
        {function, arity} -> {function, arity}
        _ -> nil
      end

    context_modules =
      state.mods_funs_to_positions
      |> Enum.filter(&match?({{_module, nil, nil}, _}, &1))
      |> Enum.map(&(elem(&1, 0) |> elem(0)))

    %Macro.Env{
      aliases: current_aliases(state),
      requires: current_requires(state),
      module: get_current_module(state),
      line: Keyword.get(meta, :line, 0),
      function: function,
      # TODO context :guard, :match
      context: nil,
      context_modules: context_modules,
      functions: state.functions |> hd,
      macros: state.macros |> hd
      # TODO macro_aliases
      # TODO versioned_vars
    }
  end

  def macro_env(%__MODULE__{} = state, %__MODULE__.Env{} = env, line) do
    function =
      case env.scope do
        {function, arity} -> {function, arity}
        _ -> nil
      end

    context_modules =
      state.mods_funs_to_positions
      |> Enum.filter(&match?({{_module, nil, nil}, _}, &1))
      |> Enum.map(&(elem(&1, 0) |> elem(0)))

    %Macro.Env{
      aliases: env.aliases,
      requires: env.requires,
      module: env.module,
      line: line,
      function: function,
      # TODO context :guard, :match
      context: nil,
      context_modules: context_modules,
      functions: env.functions,
      macros: env.macros
      # TODO macro_aliases
      # TODO versioned_vars
    }
  end
=======
>>>>>>> ba0614ce

  def with_typespec(%__MODULE__{} = state, typespec) do
    %{state | typespec: typespec}
  end

  def add_struct_or_exception(state, env, type, fields, {line, column} = position, end_position) do
    fields =
      fields ++
        if type == :defexception do
          [__exception__: true]
        else
          []
        end

    options = [generated: true]

    state =
      if type == :defexception do
        {_, state, env} = add_behaviour(Exception, state, env)

        if Keyword.has_key?(fields, :message) do
          state
          |> add_func_to_index(
            env,
            :exception,
            [{:msg, [line: line, column: column], nil}],
            position,
            end_position,
            :def,
            options
          )
          |> add_func_to_index(
            env,
            :message,
            [{:exception, [line: line, column: column], nil}],
            position,
            end_position,
            :def,
            options
          )
        else
          state
        end
        |> add_func_to_index(
          env,
          :exception,
          [{:args, [line: line, column: column], nil}],
          position,
          end_position,
          :def,
          options
        )
      else
        state
      end
      |> add_func_to_index(env, :__struct__, [], position, end_position, :def, options)
      |> add_func_to_index(
        env,
        :__struct__,
        [{:kv, [line: line, column: column], nil}],
        position,
        end_position,
        :def,
        options
      )

    state
    |> add_struct(env, type, fields)
  end
end<|MERGE_RESOLUTION|>--- conflicted
+++ resolved
@@ -61,10 +61,7 @@
           optional_callbacks_context: list(),
           # TODO better type
           binding_context: list,
-<<<<<<< HEAD
           macro_env: list(Macro.Env.t()),
-=======
->>>>>>> ba0614ce
           typespec: nil | {atom, arity}
         }
 
@@ -112,10 +109,7 @@
             typedoc_context: [[]],
             optional_callbacks_context: [[]],
             moduledoc_positions: %{},
-<<<<<<< HEAD
             macro_env: [:elixir_env.new()],
-=======
->>>>>>> ba0614ce
             typespec: nil
 
   defmodule Env do
@@ -471,16 +465,11 @@
         meta
       ) do
     module = env.module
-<<<<<<< HEAD
-    case Keyword.get(meta, :end_of_expression) do
-      nil -> state
-=======
 
     case Keyword.get(meta, :end_of_expression) do
       nil ->
         state
 
->>>>>>> ba0614ce
       end_of_expression ->
         line_to_insert_alias = Keyword.fetch!(end_of_expression, :line) + 1
         column = Keyword.get(meta, :column, 1)
@@ -493,17 +482,6 @@
     end
   end
 
-<<<<<<< HEAD
-  def add_first_alias_positions(%__MODULE__{} = state, env = %{module: module, function: nil}, meta) do
-    # TODO shouldn't that look for end_of_expression
-    line = Keyword.get(meta, :line, 0)
-    if line > 0 do
-      column = Keyword.get(meta, :column, 1)
-      %__MODULE__{
-        state
-        | first_alias_positions:
-          Map.put_new(state.first_alias_positions, module, {line, column})
-=======
   def add_first_alias_positions(
         %__MODULE__{} = state,
         env = %{module: module, function: nil},
@@ -518,31 +496,11 @@
       %__MODULE__{
         state
         | first_alias_positions: Map.put_new(state.first_alias_positions, module, {line, column})
->>>>>>> ba0614ce
       }
     else
       state
     end
   end
-  def add_first_alias_positions(%__MODULE__{} = state, _env, _meta), do: state
-
-<<<<<<< HEAD
-  # TODO remove this
-  def add_call_to_line(%__MODULE__{} = state, {nil, :__block__, _}, _position), do: state
-
-  def add_call_to_line(%__MODULE__{} = state, {{:@, _meta, [{name, _name_meta, _args}]}, func, arity}, {_line, _column} = position) when is_atom(name) do
-    add_call_to_line(state, {{:attribute, name}, func, arity}, position)
-  end
-  def add_call_to_line(%__MODULE__{} = state, {{name, _name_meta, args}, func, arity}, {_line, _column} = position) when is_atom(args) do
-    add_call_to_line(state, {{:variable, name}, func, arity}, position)
-  end
-  def add_call_to_line(%__MODULE__{} = state, {nil, {:@, _meta, [{name, _name_meta, _args}]}, arity}, {_line, _column} = position) when is_atom(name) do
-    add_call_to_line(state, {nil, {:attribute, name}, arity}, position)
-  end
-  def add_call_to_line(%__MODULE__{} = state, {nil, {name, _name_meta, args}, arity}, {_line, _column} = position) when is_atom(args) do
-    add_call_to_line(state, {nil, {:variable, name}, arity}, position)
-  end
-=======
   def add_first_alias_positions(%__MODULE__{} = state, _env, _meta), do: state
 
   # TODO remove this
@@ -584,7 +542,6 @@
     add_call_to_line(state, {nil, {:variable, name}, arity}, position)
   end
 
->>>>>>> ba0614ce
   def add_call_to_line(%__MODULE__{} = state, {mod, func, arity}, {line, _column} = position) do
     call = %CallInfo{mod: mod, func: func, arity: arity, position: position}
 
@@ -1969,7 +1926,6 @@
       )
     end)
   end
-<<<<<<< HEAD
   
   def macro_env(%__MODULE__{} = state, meta \\ []) do
     function =
@@ -2026,8 +1982,6 @@
       # TODO versioned_vars
     }
   end
-=======
->>>>>>> ba0614ce
 
   def with_typespec(%__MODULE__{} = state, typespec) do
     %{state | typespec: typespec}
