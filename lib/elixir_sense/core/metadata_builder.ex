--- conflicted
+++ resolved
@@ -819,10 +819,6 @@
        )
        when kind in [:type, :typep, :opaque] and is_atom(name) and
               (is_nil(type_args) or is_list(type_args)) do
-<<<<<<< HEAD
-
-=======
->>>>>>> ba0614ce
     ast = {:@, meta_attr, [{kind, add_no_call(kind_meta), kind_args}]}
     spec = expand_aliases_in_ast(state, spec)
     type_args = List.wrap(type_args)
@@ -1047,11 +1043,7 @@
           []
       end
 
-<<<<<<< HEAD
-      env = get_current_env(state)
-=======
     env = get_current_env(state)
->>>>>>> ba0614ce
 
     state
     |> add_struct_or_exception(env, type, fields, position, end_position)
