defmodule ElixirSense.Providers.References do
  @moduledoc """
  This module provides References to function or module identified at the provided location.
  """

  alias ElixirSense.Core.Binding
  alias ElixirSense.Core.Introspection
  alias ElixirSense.Core.Metadata
  alias ElixirSense.Core.Normalized.Code, as: NormalizedCode
  alias ElixirSense.Core.State
  alias ElixirSense.Core.State.AttributeInfo
  alias ElixirSense.Core.State.VarInfo
  alias ElixirSense.Core.SurroundContext

  @type position :: %{line: pos_integer, column: pos_integer}

  @type range :: %{
          start: position,
          end: position
        }

  @type reference_info :: %{
          uri: String.t() | nil,
          range: range
        }

  @spec find(
          any(),
          non_neg_integer,
          non_neg_integer,
          non_neg_integer,
          State.Env.t(),
          [VarInfo.t()],
          [AttributeInfo.t()],
          Metadata.t(),
          ElixirSense.call_trace_t() | nil
        ) :: [ElixirSense.Providers.References.reference_info()]
  def find(
<<<<<<< HEAD
        context,
=======
        subject,
        line,
        column,
>>>>>>> 8e5e9dd9
        arity,
        %State.Env{
          imports: imports,
          aliases: aliases,
          module: module,
          scope: scope
        },
        vars,
        attributes,
        %Metadata{
          mods_funs_to_positions: modules_funs,
          calls: calls,
          types: metadata_types
        },
        trace
      ) do
<<<<<<< HEAD
    binding_env = %Binding{
      attributes: attributes,
      variables: vars,
      current_module: module
    }
=======
    var_info =
      Enum.find(vars, fn %VarInfo{name: name, positions: positions} ->
        to_string(name) == subject and {line, column} in positions
      end)

    attribute_info =
      case subject do
        "@" <> attribute_name ->
          attributes
          |> Enum.find(fn %AttributeInfo{name: name} -> to_string(name) == attribute_name end)

        _ ->
          nil
      end

    private_info =
      Enum.find(modules_funs, fn {{_mod, name, _args}, fun_info} ->
        to_string(name) == subject && fun_info.type == :defp
      end)

    cond do
      var_info != nil ->
        %VarInfo{positions: positions} = var_info

        positions
        |> Enum.map(fn pos -> build_var_location(subject, pos) end)
>>>>>>> 8e5e9dd9

    type = SurroundContext.to_binding(context, module)

    refs_for_mod_fun = fn {mod, function} ->
      private_info =
        Enum.any?(modules_funs, fn {{_mod, name, _args}, fun_info} ->
          name == function && fun_info.type == :defp
        end)

      if private_info do
        calls
        |> Map.values()
        |> List.flatten()
        |> Enum.filter(&(&1.mod == nil && &1.func == function))
        |> Enum.map(fn %{position: pos} -> build_var_location(to_string(function), pos) end)
      else
        {mod, fun, _found} =
          {mod, function}
          |> expand(binding_env, module, aliases)
          |> Introspection.actual_mod_fun(imports, aliases, module, modules_funs, metadata_types)

        {mod, fun}
        |> xref_at_cursor(arity, module, scope, modules_funs, trace)
        |> Enum.map(&build_location/1)
        |> Enum.sort_by(fn %{uri: a, range: %{start: %{line: b, column: c}}} -> {a, b, c} end)
      end
    end

    case type do
      nil ->
        []

      {:variable, variable} ->
        var_info = vars |> Enum.find(fn %VarInfo{name: name} -> name == variable end)

        if var_info != nil do
          %VarInfo{positions: positions} = var_info

          positions
          |> Enum.map(fn pos -> build_var_location(to_string(variable), pos) end)
        else
          refs_for_mod_fun.({nil, variable})
        end

      {:attribute, attribute} ->
        attribute_info =
          attributes
          |> Enum.find(fn %AttributeInfo{name: name} -> name == attribute end)

        if attribute_info != nil do
          %AttributeInfo{positions: positions} = attribute_info

          positions
          |> Enum.map(fn pos -> build_var_location("@#{attribute}", pos) end)
        else
          []
        end

      {mod, function} ->
        refs_for_mod_fun.({mod, function})
    end
  end

  defp xref_at_cursor(actual_mod_fun, arity, module, scope, modules_funs, trace) do
    mfa =
      actual_mod_fun
      |> callee_at_cursor(module, scope, arity, modules_funs)

    filtered_calls(mfa, trace)
  end

  # Cursor over a module
  defp callee_at_cursor({module, nil}, _module, _scope, _arity, _modules_funs) do
    [module]
  end

  # Cursor over a function definition
  defp callee_at_cursor({module, func}, module, {func, arity}, nil, modules_funs) do
    fun_info = modules_funs |> Map.fetch!({module, func, arity})

    if fun_info.params |> hd |> Enum.any?(&match?({:\\, _, _}, &1)) do
      # function has default params, we cannot use arity to filter
      # TODO consider adding min and max bounds on arity
      [module, func]
    else
      [module, func, arity]
    end
  end

  # Cursor over a function call but we couldn't introspect the arity
  defp callee_at_cursor({module, func}, _module, _scope, nil, _modules_funs) do
    [module, func]
  end

  # Cursor over a function call
  defp callee_at_cursor({module, func}, _module, _scope, arity, _modules_funs) do
    [module, func, arity]
  end

  defp filtered_calls(mfa, trace) do
    mfa = get_corrected_arity(mfa)

    trace
    |> Map.values()
    |> List.flatten()
    |> Enum.filter(caller_filter(mfa))
    |> Enum.uniq()
  end

  defp caller_filter([module, func, arity]) do
    fn
      %{callee: {^module, ^func, callee_arity}} ->
        [_m, _f, corrected_arity] = get_corrected_arity([module, func, callee_arity])
        arity == corrected_arity

      _ ->
        false
    end
  end

  defp caller_filter([module, func]), do: &match?(%{callee: {^module, ^func, _}}, &1)
  defp caller_filter([module]), do: &match?(%{callee: {^module, _, _}}, &1)

  defp build_location(call) do
    %{callee: {_, func, _}} = call

    line = call.line || 1

    {start_column, end_column} =
      if call.line != nil and call.column != nil do
        func_length = func |> to_string() |> String.length()
        {call.column, call.column + func_length}
      else
        {1, 1}
      end

    %{
      uri: call.file,
      range: %{
        start: %{line: line, column: start_column},
        end: %{line: line, column: end_column}
      }
    }
  end

  defp build_var_location(subject, {line, column}) do
    %{
      uri: nil,
      range: %{
        start: %{line: line, column: column},
        end: %{line: line, column: column + String.length(subject)}
      }
    }
  end

  defp expand({nil, func}, _env, module, _aliases) when module not in [nil, Elixir],
    do: {nil, func}

  defp expand({type, func}, env, _module, aliases) do
    case Binding.expand(env, type) do
      {:atom, module} -> {Introspection.expand_alias(module, aliases), func}
      _ -> {nil, nil}
    end
  end

  defp get_corrected_arity([m]) do
    [m]
  end

  defp get_corrected_arity([m, f]) do
    case NormalizedCode.get_docs(m, :docs) do
      nil ->
        [m, f]

      docs ->
        docs
        |> Enum.find_value([m, f], fn {{name, arity}, _, _, _, _, _meta} ->
          if name == f do
            [m, f, arity]
          end
        end)
    end
  end

  defp get_corrected_arity([m, f, a]) do
    case NormalizedCode.get_docs(m, :docs) do
      nil ->
        [m, f, a]

      docs ->
        docs
        |> Enum.find_value([m, f, a], fn {{name, arity}, _, _, _, _, meta} ->
          if name == f do
            defaults = Map.get(meta, :defaults, 0)

            if a + defaults >= arity and a <= arity do
              [m, f, arity]
            end
          end
        end)
    end
  end
end<|MERGE_RESOLUTION|>--- conflicted
+++ resolved
@@ -36,13 +36,9 @@
           ElixirSense.call_trace_t() | nil
         ) :: [ElixirSense.Providers.References.reference_info()]
   def find(
-<<<<<<< HEAD
         context,
-=======
-        subject,
         line,
         column,
->>>>>>> 8e5e9dd9
         arity,
         %State.Env{
           imports: imports,
@@ -59,40 +55,11 @@
         },
         trace
       ) do
-<<<<<<< HEAD
     binding_env = %Binding{
       attributes: attributes,
       variables: vars,
       current_module: module
     }
-=======
-    var_info =
-      Enum.find(vars, fn %VarInfo{name: name, positions: positions} ->
-        to_string(name) == subject and {line, column} in positions
-      end)
-
-    attribute_info =
-      case subject do
-        "@" <> attribute_name ->
-          attributes
-          |> Enum.find(fn %AttributeInfo{name: name} -> to_string(name) == attribute_name end)
-
-        _ ->
-          nil
-      end
-
-    private_info =
-      Enum.find(modules_funs, fn {{_mod, name, _args}, fun_info} ->
-        to_string(name) == subject && fun_info.type == :defp
-      end)
-
-    cond do
-      var_info != nil ->
-        %VarInfo{positions: positions} = var_info
-
-        positions
-        |> Enum.map(fn pos -> build_var_location(subject, pos) end)
->>>>>>> 8e5e9dd9
 
     type = SurroundContext.to_binding(context, module)
 
@@ -126,7 +93,10 @@
         []
 
       {:variable, variable} ->
-        var_info = vars |> Enum.find(fn %VarInfo{name: name} -> name == variable end)
+        var_info =
+          Enum.find(vars, fn %VarInfo{name: name, positions: positions} ->
+            name == variable and {line, column} in positions
+          end)
 
         if var_info != nil do
           %VarInfo{positions: positions} = var_info
