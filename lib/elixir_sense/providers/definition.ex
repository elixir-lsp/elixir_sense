--- conflicted
+++ resolved
@@ -46,28 +46,26 @@
       current_module: module
     }
 
-<<<<<<< HEAD
     type = SurroundContext.to_binding(context, module)
 
     case type do
       nil ->
         nil
-=======
-    vars_info =
-      if subject_is_call?(subject, calls) do
-        []
-      else
-        Enum.filter(vars, fn %VarInfo{name: name} -> to_string(name) == subject end)
-      end
->>>>>>> 8e5e9dd9
 
       {:variable, variable} ->
-        var_info = vars |> Enum.find(fn %VarInfo{name: name} -> name == variable end)
-
-<<<<<<< HEAD
-        if var_info != nil do
-          %VarInfo{positions: [{line, column} | _]} = var_info
-          %Location{type: :variable, file: nil, line: line, column: column}
+        vars_info = vars |> Enum.filter(fn %VarInfo{name: name} -> name == variable end)
+
+        if vars_info != [] do
+          {definition_line, definition_column} =
+            vars_info
+            |> Enum.find(vars_info, fn %VarInfo{positions: positions} ->
+              {line, column} in positions
+            end)
+            |> then(fn %VarInfo{positions: positions} -> positions end)
+            |> Enum.sort()
+            |> List.first()
+
+          %Location{type: :variable, file: nil, line: definition_line, column: definition_column}
         else
           find_function_or_module(
             {nil, variable},
@@ -85,20 +83,6 @@
           Enum.find(attributes, fn
             %State.AttributeInfo{name: name} -> name == attribute
           end)
-=======
-    cond do
-      vars_info != [] ->
-        {definition_line, definition_column} =
-          vars_info
-          |> Enum.find(vars_info, fn %VarInfo{positions: positions} ->
-            {line, column} in positions
-          end)
-          |> then(fn %VarInfo{positions: positions} -> positions end)
-          |> Enum.sort()
-          |> List.first()
-
-        %Location{type: :variable, file: nil, line: definition_line, column: definition_column}
->>>>>>> 8e5e9dd9
 
         if attribute_info != nil do
           %State.AttributeInfo{positions: [{line, column} | _]} = attribute_info
